--- conflicted
+++ resolved
@@ -2,7 +2,6 @@
 import { computed } from '@ember/object';
 import layout from '../templates/components/replication-secondary-card';
 import { clusterStates } from 'core/helpers/cluster-states';
-<<<<<<< HEAD
 
 /**
  * @module ReplicationSecondaryCard
@@ -23,21 +22,12 @@
 
 export default Component.extend({
   layout,
-  data: null,
-  dr: null,
-  state: computed('dr', function() {
-    return this.dr && this.dr.state ? this.dr.state : 'unknown';
-=======
-
-export default Component.extend({
-  layout,
   title: null,
   replicationDetails: null,
   state: computed('replicationDetails', function() {
     return this.replicationDetails && this.replicationDetails.state
       ? this.replicationDetails.state
       : 'unknown';
->>>>>>> c5ce3a22
   }),
   connection: computed('replicationDetails', function() {
     return this.replicationDetails.connection_state ? this.replicationDetails.connection_state : 'unknown';
@@ -58,12 +48,7 @@
     // we should use the clusterStates helper instead
     return this.state === 'stream-wals';
   }),
-<<<<<<< HEAD
-  hasErrorClass: computed('data', 'title', 'state', 'connection', function() {
-=======
-
   hasErrorClass: computed('replicationDetails', 'title', 'state', 'connection', function() {
->>>>>>> c5ce3a22
     const { title, state, connection } = this;
 
     // only show errors on the state card
