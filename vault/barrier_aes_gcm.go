--- conflicted
+++ resolved
@@ -244,11 +244,7 @@
 	keyBuf, err := key.Serialize()
 	defer memzero(keyBuf)
 	if err != nil {
-<<<<<<< HEAD
-		return errwrap.Wrapf("failed to serialize root key: {{err}}", err)
-=======
-		return fmt.Errorf("failed to serialize master key: %w", err)
->>>>>>> 9338b5ad
+		return fmt.Errorf("failed to serialize root key: %w", err)
 	}
 
 	// Encrypt the root key
@@ -257,11 +253,7 @@
 	if err != nil {
 		return err
 	}
-<<<<<<< HEAD
-	value, err = b.encrypt(rootKeyPath, activeKey.Term, aead, keyBuf)
-=======
-	value, err = b.encryptTracked(masterKeyPath, activeKey.Term, aead, keyBuf)
->>>>>>> 9338b5ad
+	value, err = b.encryptTracked(rootKeyPath, activeKey.Term, aead, keyBuf)
 	if err != nil {
 		return err
 	}
@@ -272,11 +264,7 @@
 		Value: value,
 	}
 	if err := b.backend.Put(ctx, pe); err != nil {
-<<<<<<< HEAD
-		return errwrap.Wrapf("failed to persist root key: {{err}}", err)
-=======
-		return fmt.Errorf("failed to persist master key: %w", err)
->>>>>>> 9338b5ad
+		return fmt.Errorf("failed to persist root key: %w", err)
 	}
 	return nil
 }
@@ -386,11 +374,7 @@
 	// Read the rootKeyPath upgrade
 	out, err := b.Get(ctx, rootKeyPath)
 	if err != nil {
-<<<<<<< HEAD
-		return errwrap.Wrapf("failed to read root key path: {{err}}", err)
-=======
-		return fmt.Errorf("failed to read master key path: %w", err)
->>>>>>> 9338b5ad
+		return fmt.Errorf("failed to read root key path: %w", err)
 	}
 
 	// The rootKeyPath could be missing (backwards incompatible),
@@ -406,11 +390,7 @@
 
 	out, err = b.lockSwitchedGet(ctx, rootKeyPath, false)
 	if err != nil {
-<<<<<<< HEAD
-		return errwrap.Wrapf("failed to read root key path: {{err}}", err)
-=======
-		return fmt.Errorf("failed to read master key path: %w", err)
->>>>>>> 9338b5ad
+		return fmt.Errorf("failed to read root key path: %w", err)
 	}
 
 	if out == nil {
