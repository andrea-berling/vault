package vault

import (
	"context"
	"sort"

	"github.com/hashicorp/vault/helper/namespace"
	"github.com/hashicorp/vault/sdk/logical"
)

// Capabilities is used to fetch the capabilities of the given token on the
// given path
func (c *Core) Capabilities(ctx context.Context, token, path string) ([]string, error) {
	if path == "" {
		return nil, &logical.StatusBadRequest{Err: "missing path"}
	}

	if token == "" {
		return nil, &logical.StatusBadRequest{Err: "missing token"}
	}

	te, err := c.tokenStore.Lookup(ctx, token)
	if err != nil {
		return nil, err
	}
	if te == nil {
		return nil, &logical.StatusBadRequest{Err: "invalid token"}
	}

	tokenNS, err := NamespaceByID(ctx, te.NamespaceID, c)
	if err != nil {
		return nil, err
	}
	if tokenNS == nil {
		return nil, namespace.ErrNoNamespace
	}

	var policyCount int
	policyNames := make(map[string][]string)
	policyNames[tokenNS.ID] = te.Policies
	policyCount += len(te.Policies)

<<<<<<< HEAD
	entity, identityPolicies, err := c.fetchEntityAndDerivedPolicies(ctx, tokenNS, te.EntityID, te.SkipIdentityInheritance)
=======
	entity, identityPolicies, err := c.fetchEntityAndDerivedPolicies(ctx, tokenNS, te.EntityID, te.NoIdentityPolicies)
>>>>>>> e0ff7fab
	if err != nil {
		return nil, err
	}
	if entity != nil && entity.Disabled {
		c.logger.Warn("permission denied as the entity on the token is disabled")
		return nil, logical.ErrPermissionDenied
	}
	if te.EntityID != "" && entity == nil {
		c.logger.Warn("permission denied as the entity on the token is invalid")
		return nil, logical.ErrPermissionDenied
	}

	for nsID, nsPolicies := range identityPolicies {
		policyNames[nsID] = append(policyNames[nsID], nsPolicies...)
		policyCount += len(nsPolicies)
	}

	// Add capabilities of the inline policy if it's set
	policies := make([]*Policy, 0)
	if te.InlinePolicy != "" {
		inlinePolicy, err := ParseACLPolicy(tokenNS, te.InlinePolicy)
		if err != nil {
			return nil, err
		}
		policies = append(policies, inlinePolicy)
		policyCount++
	}

	if policyCount == 0 {
		return []string{DenyCapability}, nil
	}

	// Construct the corresponding ACL object. ACL construction should be
	// performed on the token's namespace.
	tokenCtx := namespace.ContextWithNamespace(ctx, tokenNS)
	acl, err := c.policyStore.ACL(tokenCtx, entity, policyNames, policies...)
	if err != nil {
		return nil, err
	}

	capabilities := acl.Capabilities(ctx, path)
	sort.Strings(capabilities)
	return capabilities, nil
}<|MERGE_RESOLUTION|>--- conflicted
+++ resolved
@@ -40,11 +40,7 @@
 	policyNames[tokenNS.ID] = te.Policies
 	policyCount += len(te.Policies)
 
-<<<<<<< HEAD
-	entity, identityPolicies, err := c.fetchEntityAndDerivedPolicies(ctx, tokenNS, te.EntityID, te.SkipIdentityInheritance)
-=======
 	entity, identityPolicies, err := c.fetchEntityAndDerivedPolicies(ctx, tokenNS, te.EntityID, te.NoIdentityPolicies)
->>>>>>> e0ff7fab
 	if err != nil {
 		return nil, err
 	}
