package vault

import (
	"context"
	"fmt"
	"strings"
	"time"

	metrics "github.com/armon/go-metrics"
	"github.com/golang/protobuf/ptypes"
	log "github.com/hashicorp/go-hclog"
	"github.com/hashicorp/go-memdb"
	"github.com/hashicorp/go-secure-stdlib/strutil"
	"github.com/hashicorp/vault/helper/identity"
	"github.com/hashicorp/vault/helper/metricsutil"
	"github.com/hashicorp/vault/helper/namespace"
	"github.com/hashicorp/vault/helper/storagepacker"
	"github.com/hashicorp/vault/sdk/framework"
	"github.com/hashicorp/vault/sdk/helper/consts"
	"github.com/hashicorp/vault/sdk/logical"
	"github.com/patrickmn/go-cache"
)

const (
	groupBucketsPrefix = "packer/group/buckets/"
)

var (
	caseSensitivityKey           = "casesensitivity"
	parseExtraEntityFromBucket   = func(context.Context, *IdentityStore, *identity.Entity) (bool, error) { return false, nil }
	addExtraEntityDataToResponse = func(*identity.Entity, map[string]interface{}) {}
)

func (c *Core) IdentityStore() *IdentityStore {
	return c.identityStore
}

func (i *IdentityStore) resetDB(ctx context.Context) error {
	var err error

	i.db, err = memdb.NewMemDB(identityStoreSchema(!i.disableLowerCasedNames))
	if err != nil {
		return err
	}

	return nil
}

func NewIdentityStore(ctx context.Context, core *Core, config *logical.BackendConfig, logger log.Logger) (*IdentityStore, error) {
	iStore := &IdentityStore{
		view:          config.StorageView,
		logger:        logger,
		router:        core.router,
		redirectAddr:  core.redirectAddr,
		localNode:     core,
		namespacer:    core,
		metrics:       core.MetricSink(),
		totpPersister: core,
		groupUpdater:  core,
		tokenStorer:   core,
	}

	// Create a memdb instance, which by default, operates on lower cased
	// identity names
	err := iStore.resetDB(ctx)
	if err != nil {
		return nil, err
	}

	entitiesPackerLogger := iStore.logger.Named("storagepacker").Named("entities")
	core.AddLogger(entitiesPackerLogger)
	groupsPackerLogger := iStore.logger.Named("storagepacker").Named("groups")
	core.AddLogger(groupsPackerLogger)
	iStore.entityPacker, err = storagepacker.NewStoragePacker(iStore.view, entitiesPackerLogger, "")
	if err != nil {
		return nil, fmt.Errorf("failed to create entity packer: %w", err)
	}

	iStore.groupPacker, err = storagepacker.NewStoragePacker(iStore.view, groupsPackerLogger, groupBucketsPrefix)
	if err != nil {
		return nil, fmt.Errorf("failed to create group packer: %w", err)
	}

	iStore.Backend = &framework.Backend{
		BackendType:    logical.TypeLogical,
		Paths:          iStore.paths(),
		Invalidate:     iStore.Invalidate,
		InitializeFunc: iStore.initialize,
		PathsSpecial: &logical.Paths{
			Unauthenticated: []string{
				"oidc/.well-known/*",
<<<<<<< HEAD

				// TODO: fill in properly when this is supported
				"oidc/provider/my-provider/.well-known/*",
				"oidc/provider/my-provider/token",
=======
				"oidc/provider/+/.well-known/*",
				"oidc/provider/+/token",
>>>>>>> 329f214b
			},
		},
		PeriodicFunc: func(ctx context.Context, req *logical.Request) error {
			iStore.oidcPeriodicFunc(ctx)

			return nil
		},
	}

	iStore.oidcCache = newOIDCCache(cache.NoExpiration, cache.NoExpiration)
	iStore.oidcAuthCodeCache = newOIDCCache(5*time.Minute, 5*time.Minute)

	err = iStore.Setup(ctx, config)
	if err != nil {
		return nil, err
	}

	return iStore, nil
}

func (i *IdentityStore) paths() []*framework.Path {
	return framework.PathAppend(
		entityPaths(i),
		aliasPaths(i),
		groupAliasPaths(i),
		groupPaths(i),
		lookupPaths(i),
		upgradePaths(i),
		oidcPaths(i),
		oidcProviderPaths(i),
	)
}

func (i *IdentityStore) initialize(ctx context.Context, req *logical.InitializationRequest) error {
	// Only primary should write the status
	if i.System().ReplicationState().HasState(consts.ReplicationPerformanceSecondary | consts.ReplicationPerformanceStandby | consts.ReplicationDRSecondary) {
		return nil
	}

	entry, err := logical.StorageEntryJSON(caseSensitivityKey, &casesensitivity{
		DisableLowerCasedNames: i.disableLowerCasedNames,
	})
	if err != nil {
		return err
	}

	return i.view.Put(ctx, entry)
}

// Invalidate is a callback wherein the backend is informed that the value at
// the given key is updated. In identity store's case, it would be the entity
// storage entries that get updated. The value needs to be read and MemDB needs
// to be updated accordingly.
func (i *IdentityStore) Invalidate(ctx context.Context, key string) {
	i.logger.Debug("invalidate notification received", "key", key)

	i.lock.Lock()
	defer i.lock.Unlock()

	switch {
	case key == caseSensitivityKey:
		entry, err := i.view.Get(ctx, caseSensitivityKey)
		if err != nil {
			i.logger.Error("failed to read case sensitivity setting during invalidation", "error", err)
			return
		}
		if entry == nil {
			return
		}

		var setting casesensitivity
		if err := entry.DecodeJSON(&setting); err != nil {
			i.logger.Error("failed to decode case sensitivity setting during invalidation", "error", err)
			return
		}

		// Fast return if the setting is the same
		if i.disableLowerCasedNames == setting.DisableLowerCasedNames {
			return
		}

		// If the setting is different, reset memdb and reload all the artifacts
		i.disableLowerCasedNames = setting.DisableLowerCasedNames
		if err := i.resetDB(ctx); err != nil {
			i.logger.Error("failed to reset memdb during invalidation", "error", err)
			return
		}
		if err := i.loadEntities(ctx); err != nil {
			i.logger.Error("failed to load entities during invalidation", "error", err)
			return
		}
		if err := i.loadGroups(ctx); err != nil {
			i.logger.Error("failed to load groups during invalidation", "error", err)
			return
		}
		if err := i.loadOIDCClients(ctx); err != nil {
			i.logger.Error("failed to load OIDC clients during invalidation", "error", err)
			return
		}
	// Check if the key is a storage entry key for an entity bucket
	case strings.HasPrefix(key, storagepacker.StoragePackerBucketsPrefix):
		// Create a MemDB transaction
		txn := i.db.Txn(true)
		defer txn.Abort()

		// Each entity object in MemDB holds the MD5 hash of the storage
		// entry key of the entity bucket. Fetch all the entities that
		// belong to this bucket using the hash value. Remove these entities
		// from MemDB along with all the aliases of each entity.
		entitiesFetched, err := i.MemDBEntitiesByBucketKeyInTxn(txn, key)
		if err != nil {
			i.logger.Error("failed to fetch entities using the bucket key", "key", key)
			return
		}

		for _, entity := range entitiesFetched {
			// Delete all the aliases in the entity. This function will also remove
			// the corresponding alias indexes too.
			err = i.deleteAliasesInEntityInTxn(txn, entity, entity.Aliases)
			if err != nil {
				i.logger.Error("failed to delete aliases in entity", "entity_id", entity.ID, "error", err)
				return
			}

			// Delete the entity using the same transaction
			err = i.MemDBDeleteEntityByIDInTxn(txn, entity.ID)
			if err != nil {
				i.logger.Error("failed to delete entity from MemDB", "entity_id", entity.ID, "error", err)
				return
			}
		}

		// Get the storage bucket entry
		bucket, err := i.entityPacker.GetBucket(ctx, key)
		if err != nil {
			i.logger.Error("failed to refresh entities", "key", key, "error", err)
			return
		}

		// If the underlying entry is nil, it means that this invalidation
		// notification is for the deletion of the underlying storage entry. At
		// this point, since all the entities belonging to this bucket are
		// already removed, there is nothing else to be done. But, if the
		// storage entry is non-nil, its an indication of an update. In this
		// case, entities in the updated bucket needs to be reinserted into
		// MemDB.
		if bucket != nil {
			for _, item := range bucket.Items {
				entity, err := i.parseEntityFromBucketItem(ctx, item)
				if err != nil {
					i.logger.Error("failed to parse entity from bucket entry item", "error", err)
					return
				}

				// Only update MemDB and don't touch the storage
				err = i.upsertEntityInTxn(ctx, txn, entity, nil, false)
				if err != nil {
					i.logger.Error("failed to update entity in MemDB", "error", err)
					return
				}
			}
		}

		txn.Commit()
		return

	// Check if the key is a storage entry key for an group bucket
	case strings.HasPrefix(key, groupBucketsPrefix):
		// Create a MemDB transaction
		txn := i.db.Txn(true)
		defer txn.Abort()

		groupsFetched, err := i.MemDBGroupsByBucketKeyInTxn(txn, key)
		if err != nil {
			i.logger.Error("failed to fetch groups using the bucket key", "key", key)
			return
		}

		for _, group := range groupsFetched {
			// Delete the group using the same transaction
			err = i.MemDBDeleteGroupByIDInTxn(txn, group.ID)
			if err != nil {
				i.logger.Error("failed to delete group from MemDB", "group_id", group.ID, "error", err)
				return
			}

			if group.Alias != nil {
				err := i.MemDBDeleteAliasByIDInTxn(txn, group.Alias.ID, true)
				if err != nil {
					i.logger.Error("failed to delete group alias from MemDB", "error", err)
					return
				}
			}
		}

		// Get the storage bucket entry
		bucket, err := i.groupPacker.GetBucket(ctx, key)
		if err != nil {
			i.logger.Error("failed to refresh group", "key", key, "error", err)
			return
		}

		if bucket != nil {
			for _, item := range bucket.Items {
				group, err := i.parseGroupFromBucketItem(item)
				if err != nil {
					i.logger.Error("failed to parse group from bucket entry item", "error", err)
					return
				}

				// Before updating the group, check if the group exists. If it
				// does, then delete the group alias from memdb, for the
				// invalidation would have sent an update.
				groupFetched, err := i.MemDBGroupByIDInTxn(txn, group.ID, true)
				if err != nil {
					i.logger.Error("failed to fetch group from MemDB", "error", err)
					return
				}

				// If the group has an alias remove it from memdb
				if groupFetched != nil && groupFetched.Alias != nil {
					err := i.MemDBDeleteAliasByIDInTxn(txn, groupFetched.Alias.ID, true)
					if err != nil {
						i.logger.Error("failed to delete old group alias from MemDB", "error", err)
						return
					}
				}

				// Only update MemDB and don't touch the storage
				err = i.UpsertGroupInTxn(ctx, txn, group, false)
				if err != nil {
					i.logger.Error("failed to update group in MemDB", "error", err)
					return
				}
			}
		}

		txn.Commit()
		return

	case strings.HasPrefix(key, oidcTokensPrefix):
		ns, err := namespace.FromContext(ctx)
		if err != nil {
			i.logger.Error("error retrieving namespace", "error", err)
			return
		}

		// Wipe the cache for the requested namespace. This will also clear
		// the shared namespace as well.
		if err := i.oidcCache.Flush(ns); err != nil {
			i.logger.Error("error flushing oidc cache", "error", err)
		}
	case strings.HasPrefix(key, clientPath):
		name := strings.TrimPrefix(key, clientPath)

		// Invalidate the cached client in memdb
		if err := i.memDBDeleteClientByName(ctx, name); err != nil {
			i.logger.Error("error invalidating client", "error", err, "key", key)
			return
		}
	}
}

func (i *IdentityStore) parseEntityFromBucketItem(ctx context.Context, item *storagepacker.Item) (*identity.Entity, error) {
	if item == nil {
		return nil, fmt.Errorf("nil item")
	}

	persistNeeded := false

	var entity identity.Entity
	err := ptypes.UnmarshalAny(item.Message, &entity)
	if err != nil {
		// If we encounter an error, it would mean that the format of the
		// entity is an older one. Try decoding using the older format and if
		// successful, upgrage the storage with the newer format.
		var oldEntity identity.EntityStorageEntry
		oldEntityErr := ptypes.UnmarshalAny(item.Message, &oldEntity)
		if oldEntityErr != nil {
			return nil, fmt.Errorf("failed to decode entity from storage bucket item: %w", err)
		}

		i.logger.Debug("upgrading the entity using patch introduced with vault 0.8.2.1", "entity_id", oldEntity.ID)

		// Successfully decoded entity using older format. Entity is stored
		// with older format. Upgrade it.
		entity.ID = oldEntity.ID
		entity.Name = oldEntity.Name
		entity.Metadata = oldEntity.Metadata
		entity.CreationTime = oldEntity.CreationTime
		entity.LastUpdateTime = oldEntity.LastUpdateTime
		entity.MergedEntityIDs = oldEntity.MergedEntityIDs
		entity.Policies = oldEntity.Policies
		entity.BucketKey = oldEntity.BucketKeyHash
		entity.MFASecrets = oldEntity.MFASecrets
		// Copy each alias individually since the format of aliases were
		// also different
		for _, oldAlias := range oldEntity.Personas {
			var newAlias identity.Alias
			newAlias.ID = oldAlias.ID
			newAlias.Name = oldAlias.Name
			newAlias.CanonicalID = oldAlias.EntityID
			newAlias.MountType = oldAlias.MountType
			newAlias.MountAccessor = oldAlias.MountAccessor
			newAlias.MountPath = oldAlias.MountPath
			newAlias.Metadata = oldAlias.Metadata
			newAlias.CreationTime = oldAlias.CreationTime
			newAlias.LastUpdateTime = oldAlias.LastUpdateTime
			newAlias.MergedFromCanonicalIDs = oldAlias.MergedFromEntityIDs
			entity.Aliases = append(entity.Aliases, &newAlias)
		}

		persistNeeded = true
	}

	pN, err := parseExtraEntityFromBucket(ctx, i, &entity)
	if err != nil {
		return nil, err
	}
	if pN {
		persistNeeded = true
	}

	if persistNeeded && !i.localNode.ReplicationState().HasState(consts.ReplicationPerformanceSecondary) {
		entityAsAny, err := ptypes.MarshalAny(&entity)
		if err != nil {
			return nil, err
		}

		item := &storagepacker.Item{
			ID:      entity.ID,
			Message: entityAsAny,
		}

		// Store the entity with new format
		err = i.entityPacker.PutItem(ctx, item)
		if err != nil {
			return nil, err
		}
	}

	if entity.NamespaceID == "" {
		entity.NamespaceID = namespace.RootNamespaceID
	}

	return &entity, nil
}

func (i *IdentityStore) parseGroupFromBucketItem(item *storagepacker.Item) (*identity.Group, error) {
	if item == nil {
		return nil, fmt.Errorf("nil item")
	}

	var group identity.Group
	err := ptypes.UnmarshalAny(item.Message, &group)
	if err != nil {
		return nil, fmt.Errorf("failed to decode group from storage bucket item: %w", err)
	}

	if group.NamespaceID == "" {
		group.NamespaceID = namespace.RootNamespaceID
	}

	return &group, nil
}

// entityByAliasFactors fetches the entity based on factors of alias, i.e mount
// accessor and the alias name.
func (i *IdentityStore) entityByAliasFactors(mountAccessor, aliasName string, clone bool) (*identity.Entity, error) {
	if mountAccessor == "" {
		return nil, fmt.Errorf("missing mount accessor")
	}

	if aliasName == "" {
		return nil, fmt.Errorf("missing alias name")
	}

	txn := i.db.Txn(false)

	return i.entityByAliasFactorsInTxn(txn, mountAccessor, aliasName, clone)
}

// entityByAliasFactorsInTxn fetches the entity based on factors of alias, i.e
// mount accessor and the alias name.
func (i *IdentityStore) entityByAliasFactorsInTxn(txn *memdb.Txn, mountAccessor, aliasName string, clone bool) (*identity.Entity, error) {
	if txn == nil {
		return nil, fmt.Errorf("nil txn")
	}

	if mountAccessor == "" {
		return nil, fmt.Errorf("missing mount accessor")
	}

	if aliasName == "" {
		return nil, fmt.Errorf("missing alias name")
	}

	alias, err := i.MemDBAliasByFactorsInTxn(txn, mountAccessor, aliasName, false, false)
	if err != nil {
		return nil, err
	}

	if alias == nil {
		return nil, nil
	}

	return i.MemDBEntityByAliasIDInTxn(txn, alias.ID, clone)
}

// CreateOrFetchEntity creates a new entity. This is used by core to
// associate each login attempt by an alias to a unified entity in Vault.
func (i *IdentityStore) CreateOrFetchEntity(ctx context.Context, alias *logical.Alias) (*identity.Entity, error) {
	defer metrics.MeasureSince([]string{"identity", "create_or_fetch_entity"}, time.Now())

	var entity *identity.Entity
	var err error
	var update bool

	if alias == nil {
		return nil, fmt.Errorf("alias is nil")
	}

	if alias.Name == "" {
		return nil, fmt.Errorf("empty alias name")
	}

	mountValidationResp := i.router.ValidateMountByAccessor(alias.MountAccessor)
	if mountValidationResp == nil {
		return nil, fmt.Errorf("invalid mount accessor %q", alias.MountAccessor)
	}

	if mountValidationResp.MountLocal {
		return nil, fmt.Errorf("mount_accessor %q is of a local mount", alias.MountAccessor)
	}

	if mountValidationResp.MountType != alias.MountType {
		return nil, fmt.Errorf("mount accessor %q is not a mount of type %q", alias.MountAccessor, alias.MountType)
	}

	// Check if an entity already exists for the given alias
	entity, err = i.entityByAliasFactors(alias.MountAccessor, alias.Name, false)
	if err != nil {
		return nil, err
	}
	if entity != nil && changedAliasIndex(entity, alias) == -1 {
		return entity, nil
	}

	i.lock.Lock()
	defer i.lock.Unlock()

	// Create a MemDB transaction to update both alias and entity
	txn := i.db.Txn(true)
	defer txn.Abort()

	// Check if an entity was created before acquiring the lock
	entity, err = i.entityByAliasFactorsInTxn(txn, alias.MountAccessor, alias.Name, true)
	if err != nil {
		return nil, err
	}
	if entity != nil {
		idx := changedAliasIndex(entity, alias)
		if idx == -1 {
			return entity, nil
		}
		a := entity.Aliases[idx]
		a.Metadata = alias.Metadata
		a.LastUpdateTime = ptypes.TimestampNow()

		update = true
	}

	if !update {
		entity = new(identity.Entity)
		err = i.sanitizeEntity(ctx, entity)
		if err != nil {
			return nil, err
		}

		// Create a new alias
		newAlias := &identity.Alias{
			CanonicalID:   entity.ID,
			Name:          alias.Name,
			MountAccessor: alias.MountAccessor,
			Metadata:      alias.Metadata,
			MountPath:     mountValidationResp.MountPath,
			MountType:     mountValidationResp.MountType,
		}

		err = i.sanitizeAlias(ctx, newAlias)
		if err != nil {
			return nil, err
		}

		i.logger.Debug("creating a new entity", "alias", newAlias)

		// Append the new alias to the new entity
		entity.Aliases = []*identity.Alias{
			newAlias,
		}

		// Emit a metric for the new entity
		ns, err := i.namespacer.NamespaceByID(ctx, entity.NamespaceID)
		var nsLabel metrics.Label
		if err != nil {
			nsLabel = metrics.Label{"namespace", "unknown"}
		} else {
			nsLabel = metricsutil.NamespaceLabel(ns)
		}
		i.metrics.IncrCounterWithLabels(
			[]string{"identity", "entity", "creation"},
			1,
			[]metrics.Label{
				nsLabel,
				{"auth_method", newAlias.MountType},
				{"mount_point", newAlias.MountPath},
			})
	}

	// Update MemDB and persist entity object
	err = i.upsertEntityInTxn(ctx, txn, entity, nil, true)
	if err != nil {
		return nil, err
	}

	txn.Commit()

	return entity, nil
}

// changedAliasIndex searches an entity for changed alias metadata.
//
// If a match is found, the changed alias's index is returned. If no alias
// names match or no metadata is different, -1 is returned.
func changedAliasIndex(entity *identity.Entity, alias *logical.Alias) int {
	for i, a := range entity.Aliases {
		if a.Name == alias.Name && !strutil.EqualStringMaps(a.Metadata, alias.Metadata) {
			return i
		}
	}

	return -1
}<|MERGE_RESOLUTION|>--- conflicted
+++ resolved
@@ -89,15 +89,8 @@
 		PathsSpecial: &logical.Paths{
 			Unauthenticated: []string{
 				"oidc/.well-known/*",
-<<<<<<< HEAD
-
-				// TODO: fill in properly when this is supported
-				"oidc/provider/my-provider/.well-known/*",
-				"oidc/provider/my-provider/token",
-=======
 				"oidc/provider/+/.well-known/*",
 				"oidc/provider/+/token",
->>>>>>> 329f214b
 			},
 		},
 		PeriodicFunc: func(ctx context.Context, req *logical.Request) error {
