--- conflicted
+++ resolved
@@ -17,10 +17,8 @@
 	log "github.com/hashicorp/go-hclog"
 	"github.com/hashicorp/vault/helper/consts"
 	"github.com/hashicorp/vault/helper/forwarding"
-<<<<<<< HEAD
-=======
+
 	"github.com/hashicorp/vault/sdk/helper/consts"
->>>>>>> be707487
 	"github.com/hashicorp/vault/vault/cluster"
 	"github.com/hashicorp/vault/vault/replication"
 	cache "github.com/patrickmn/go-cache"
@@ -29,14 +27,6 @@
 	"google.golang.org/grpc/keepalive"
 )
 
-<<<<<<< HEAD
-var (
-	// Making this a package var allows tests to modify
-	HeartbeatInterval = 5 * time.Second
-)
-
-=======
->>>>>>> be707487
 type requestForwardingHandler struct {
 	fws         *http2.Server
 	fwRPCServer *grpc.Server
