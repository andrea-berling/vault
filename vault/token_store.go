package vault

import (
	"context"
	"encoding/base64"
	"encoding/json"
	"errors"
	"fmt"
	"net/http"
	"regexp"
	"strings"
	"sync"
	"sync/atomic"
	"time"

	"github.com/armon/go-metrics"
	"github.com/armon/go-radix"
	"github.com/golang/protobuf/proto"
	log "github.com/hashicorp/go-hclog"
	"github.com/hashicorp/go-multierror"
	"github.com/hashicorp/go-secure-stdlib/base62"
	"github.com/hashicorp/go-secure-stdlib/parseutil"
	"github.com/hashicorp/go-secure-stdlib/strutil"
	"github.com/hashicorp/go-sockaddr"
	"github.com/hashicorp/vault/helper/identity"
	"github.com/hashicorp/vault/helper/metricsutil"
	"github.com/hashicorp/vault/helper/namespace"
	"github.com/hashicorp/vault/sdk/framework"
	"github.com/hashicorp/vault/sdk/helper/consts"
	"github.com/hashicorp/vault/sdk/helper/jsonutil"
	"github.com/hashicorp/vault/sdk/helper/locksutil"
	"github.com/hashicorp/vault/sdk/helper/policyutil"
	"github.com/hashicorp/vault/sdk/helper/salt"
	"github.com/hashicorp/vault/sdk/helper/tokenutil"
	"github.com/hashicorp/vault/sdk/logical"
	"github.com/hashicorp/vault/sdk/plugin/pb"
	"github.com/mitchellh/mapstructure"
)

const (
	// idPrefix is the prefix used to store tokens for their
	// primary ID based index
	idPrefix = "id/"

	// accessorPrefix is the prefix used to store the index from
	// Accessor to Token ID
	accessorPrefix = "accessor/"

	// parentPrefix is the prefix used to store tokens for their
	// secondary parent based index
	parentPrefix = "parent/"

	// tokenSubPath is the sub-path used for the token store
	// view. This is nested under the system view.
	tokenSubPath = "token/"

	// rolesPrefix is the prefix used to store role information
	rolesPrefix = "roles/"

	// tokenRevocationPending indicates that the token should not be used
	// again. If this is encountered during an existing request flow, it means
	// that the token is but is currently fulfilling its final use; after this
	// request it will not be able to be looked up as being valid.
	tokenRevocationPending = -1
)

var (
	// TokenLength is the size of tokens we are currently generating, without
	// any namespace information
	TokenLength = 24

	// displayNameSanitize is used to sanitize a display name given to a token.
	displayNameSanitize = regexp.MustCompile("[^a-zA-Z0-9-]")

	// pathSuffixSanitize is used to ensure a path suffix in a role is valid.
	pathSuffixSanitize = regexp.MustCompile("\\w[\\w-.]+\\w")

	destroyCubbyhole = func(ctx context.Context, ts *TokenStore, te *logical.TokenEntry) error {
		if ts.cubbyholeBackend == nil {
			// Should only ever happen in testing
			return nil
		}

		if te == nil {
			return errors.New("nil token entry")
		}

		storage := ts.core.router.MatchingStorageByAPIPath(ctx, cubbyholeMountPath)
		if storage == nil {
			return fmt.Errorf("no cubby mount entry")
		}
		view := storage.(*BarrierView)

		switch {
		case te.NamespaceID == namespace.RootNamespaceID && !strings.HasPrefix(te.ID, "s."):
			saltedID, err := ts.SaltID(ctx, te.ID)
			if err != nil {
				return err
			}
			return ts.cubbyholeBackend.revoke(ctx, view, salt.SaltID(ts.cubbyholeBackend.saltUUID, saltedID, salt.SHA1Hash))

		default:
			if te.CubbyholeID == "" {
				return fmt.Errorf("missing cubbyhole ID while destroying")
			}
			return ts.cubbyholeBackend.revoke(ctx, view, te.CubbyholeID)
		}
	}
)

func (ts *TokenStore) paths() []*framework.Path {
	p := []*framework.Path{
		{
			Pattern: "roles/?$",

			Callbacks: map[logical.Operation]framework.OperationFunc{
				logical.ListOperation: ts.tokenStoreRoleList,
			},

			HelpSynopsis:    tokenListRolesHelp,
			HelpDescription: tokenListRolesHelp,
		},

		{
			Pattern: "accessors/$",

			Callbacks: map[logical.Operation]framework.OperationFunc{
				logical.ListOperation: ts.tokenStoreAccessorList,
			},

			HelpSynopsis:    tokenListAccessorsHelp,
			HelpDescription: tokenListAccessorsHelp,
		},

		{
			Pattern: "create-orphan$",

			Callbacks: map[logical.Operation]framework.OperationFunc{
				logical.UpdateOperation: ts.handleCreateOrphan,
			},

			HelpSynopsis:    strings.TrimSpace(tokenCreateOrphanHelp),
			HelpDescription: strings.TrimSpace(tokenCreateOrphanHelp),
		},

		{
			Pattern: "create/" + framework.GenericNameRegex("role_name"),

			Fields: map[string]*framework.FieldSchema{
				"role_name": {
					Type:        framework.TypeString,
					Description: "Name of the role",
				},
			},

			Callbacks: map[logical.Operation]framework.OperationFunc{
				logical.UpdateOperation: ts.handleCreateAgainstRole,
			},

			HelpSynopsis:    strings.TrimSpace(tokenCreateRoleHelp),
			HelpDescription: strings.TrimSpace(tokenCreateRoleHelp),
		},

		{
			Pattern: "create$",

			Callbacks: map[logical.Operation]framework.OperationFunc{
				logical.UpdateOperation: ts.handleCreate,
			},

			HelpSynopsis:    strings.TrimSpace(tokenCreateHelp),
			HelpDescription: strings.TrimSpace(tokenCreateHelp),
		},

		{
			Pattern: "lookup",

			Fields: map[string]*framework.FieldSchema{
				"token": {
					Type:        framework.TypeString,
					Description: "Token to lookup (POST request body)",
				},
			},

			Callbacks: map[logical.Operation]framework.OperationFunc{
				logical.ReadOperation:   ts.handleLookup,
				logical.UpdateOperation: ts.handleLookup,
			},

			HelpSynopsis:    strings.TrimSpace(tokenLookupHelp),
			HelpDescription: strings.TrimSpace(tokenLookupHelp),
		},

		{
			Pattern: "lookup-accessor",

			Fields: map[string]*framework.FieldSchema{
				"accessor": {
					Type:        framework.TypeString,
					Description: "Accessor of the token to look up (request body)",
				},
			},

			Callbacks: map[logical.Operation]framework.OperationFunc{
				logical.UpdateOperation: ts.handleUpdateLookupAccessor,
			},

			HelpSynopsis:    strings.TrimSpace(tokenLookupAccessorHelp),
			HelpDescription: strings.TrimSpace(tokenLookupAccessorHelp),
		},

		{
			Pattern: "lookup-self$",

			Fields: map[string]*framework.FieldSchema{
				"token": {
					Type:        framework.TypeString,
					Description: "Token to look up (unused, does not need to be set)",
				},
			},

			Callbacks: map[logical.Operation]framework.OperationFunc{
				logical.UpdateOperation: ts.handleLookupSelf,
				logical.ReadOperation:   ts.handleLookupSelf,
			},

			HelpSynopsis:    strings.TrimSpace(tokenLookupHelp),
			HelpDescription: strings.TrimSpace(tokenLookupHelp),
		},

		{
			Pattern: "revoke-accessor",

			Fields: map[string]*framework.FieldSchema{
				"accessor": {
					Type:        framework.TypeString,
					Description: "Accessor of the token (request body)",
				},
			},

			Callbacks: map[logical.Operation]framework.OperationFunc{
				logical.UpdateOperation: ts.handleUpdateRevokeAccessor,
			},

			HelpSynopsis:    strings.TrimSpace(tokenRevokeAccessorHelp),
			HelpDescription: strings.TrimSpace(tokenRevokeAccessorHelp),
		},

		{
			Pattern: "revoke-self$",

			Callbacks: map[logical.Operation]framework.OperationFunc{
				logical.UpdateOperation: ts.handleRevokeSelf,
			},

			HelpSynopsis:    strings.TrimSpace(tokenRevokeSelfHelp),
			HelpDescription: strings.TrimSpace(tokenRevokeSelfHelp),
		},

		{
			Pattern: "revoke",

			Fields: map[string]*framework.FieldSchema{
				"token": {
					Type:        framework.TypeString,
					Description: "Token to revoke (request body)",
				},
			},

			Callbacks: map[logical.Operation]framework.OperationFunc{
				logical.UpdateOperation: ts.handleRevokeTree,
			},

			HelpSynopsis:    strings.TrimSpace(tokenRevokeHelp),
			HelpDescription: strings.TrimSpace(tokenRevokeHelp),
		},

		{
			Pattern: "revoke-orphan",

			Fields: map[string]*framework.FieldSchema{
				"token": {
					Type:        framework.TypeString,
					Description: "Token to revoke (request body)",
				},
			},

			Callbacks: map[logical.Operation]framework.OperationFunc{
				logical.UpdateOperation: ts.handleRevokeOrphan,
			},

			HelpSynopsis:    strings.TrimSpace(tokenRevokeOrphanHelp),
			HelpDescription: strings.TrimSpace(tokenRevokeOrphanHelp),
		},

		{
			Pattern: "renew-accessor",

			Fields: map[string]*framework.FieldSchema{
				"accessor": {
					Type:        framework.TypeString,
					Description: "Accessor of the token to renew (request body)",
				},
				"increment": {
					Type:        framework.TypeDurationSecond,
					Default:     0,
					Description: "The desired increment in seconds to the token expiration",
				},
			},

			Callbacks: map[logical.Operation]framework.OperationFunc{
				logical.UpdateOperation: ts.handleUpdateRenewAccessor,
			},

			HelpSynopsis:    strings.TrimSpace(tokenRenewAccessorHelp),
			HelpDescription: strings.TrimSpace(tokenRenewAccessorHelp),
		},

		{
			Pattern: "renew-self$",

			Fields: map[string]*framework.FieldSchema{
				"token": {
					Type:        framework.TypeString,
					Description: "Token to renew (unused, does not need to be set)",
				},
				"increment": {
					Type:        framework.TypeDurationSecond,
					Default:     0,
					Description: "The desired increment in seconds to the token expiration",
				},
			},

			Callbacks: map[logical.Operation]framework.OperationFunc{
				logical.UpdateOperation: ts.handleRenewSelf,
			},

			HelpSynopsis:    strings.TrimSpace(tokenRenewSelfHelp),
			HelpDescription: strings.TrimSpace(tokenRenewSelfHelp),
		},

		{
			Pattern: "renew",

			Fields: map[string]*framework.FieldSchema{
				"token": {
					Type:        framework.TypeString,
					Description: "Token to renew (request body)",
				},
				"increment": {
					Type:        framework.TypeDurationSecond,
					Default:     0,
					Description: "The desired increment in seconds to the token expiration",
				},
			},

			Callbacks: map[logical.Operation]framework.OperationFunc{
				logical.UpdateOperation: ts.handleRenew,
			},

			HelpSynopsis:    strings.TrimSpace(tokenRenewHelp),
			HelpDescription: strings.TrimSpace(tokenRenewHelp),
		},

		{
			Pattern: "tidy$",

			Callbacks: map[logical.Operation]framework.OperationFunc{
				logical.UpdateOperation: ts.handleTidy,
			},

			HelpSynopsis:    strings.TrimSpace(tokenTidyHelp),
			HelpDescription: strings.TrimSpace(tokenTidyDesc),
		},
	}

	rolesPath := &framework.Path{
		Pattern: "roles/" + framework.GenericNameRegex("role_name"),
		Fields: map[string]*framework.FieldSchema{
			"role_name": {
				Type:        framework.TypeString,
				Description: "Name of the role",
			},

			"allowed_policies": {
				Type:        framework.TypeCommaStringSlice,
				Description: tokenAllowedPoliciesHelp,
			},

			"disallowed_policies": {
				Type:        framework.TypeCommaStringSlice,
				Description: tokenDisallowedPoliciesHelp,
			},

			"allowed_policies_glob": {
				Type:        framework.TypeCommaStringSlice,
				Description: tokenAllowedPoliciesGlobHelp,
			},

			"disallowed_policies_glob": {
				Type:        framework.TypeCommaStringSlice,
				Description: tokenDisallowedPoliciesGlobHelp,
			},

			"orphan": {
				Type:        framework.TypeBool,
				Description: tokenOrphanHelp,
			},

			"period": {
				Type:        framework.TypeDurationSecond,
				Description: "Use 'token_period' instead.",
				Deprecated:  true,
			},

			"path_suffix": {
				Type:        framework.TypeString,
				Description: tokenPathSuffixHelp + pathSuffixSanitize.String(),
			},

			"explicit_max_ttl": {
				Type:        framework.TypeDurationSecond,
				Description: "Use 'token_explicit_max_ttl' instead.",
				Deprecated:  true,
			},

			"renewable": {
				Type:        framework.TypeBool,
				Default:     true,
				Description: tokenRenewableHelp,
			},

			"bound_cidrs": {
				Type:        framework.TypeCommaStringSlice,
				Description: "Use 'token_bound_cidrs' instead.",
				Deprecated:  true,
			},

			"allowed_entity_aliases": {
				Type:        framework.TypeCommaStringSlice,
				Description: "String or JSON list of allowed entity aliases. If set, specifies the entity aliases which are allowed to be used during token generation. This field supports globbing.",
			},
		},

		Callbacks: map[logical.Operation]framework.OperationFunc{
			logical.ReadOperation:   ts.tokenStoreRoleRead,
			logical.CreateOperation: ts.tokenStoreRoleCreateUpdate,
			logical.UpdateOperation: ts.tokenStoreRoleCreateUpdate,
			logical.DeleteOperation: ts.tokenStoreRoleDelete,
		},

		ExistenceCheck: ts.tokenStoreRoleExistenceCheck,
	}

	tokenutil.AddTokenFieldsWithAllowList(rolesPath.Fields, []string{"token_bound_cidrs", "token_explicit_max_ttl", "token_period", "token_type", "token_no_default_policy", "token_num_uses"})
	p = append(p, rolesPath)

	return p
}

// LookupToken returns the properties of the token from the token store. This
// is particularly useful to fetch the accessor of the client token and get it
// populated in the logical request along with the client token. The accessor
// of the client token can get audit logged.
//
// Should be called with read stateLock held.
func (c *Core) LookupToken(ctx context.Context, token string) (*logical.TokenEntry, error) {
	if c.Sealed() {
		return nil, consts.ErrSealed
	}

	if c.standby && !c.perfStandby {
		return nil, consts.ErrStandby
	}

	// Many tests don't have a token store running
	if c.tokenStore == nil || c.tokenStore.expiration == nil {
		return nil, nil
	}

	return c.tokenStore.Lookup(ctx, token)
}

<<<<<<< HEAD
func (c *Core) TokenStore() *TokenStore {
	return c.tokenStore
=======
// CreateToken creates the given token in the core's token store.
func (c *Core) CreateToken(ctx context.Context, entry *logical.TokenEntry) error {
	if c.tokenStore == nil {
		return errors.New("unable to create token with nil token store")
	}

	return c.tokenStore.create(ctx, entry)
>>>>>>> e0ff7fab
}

// TokenStore is used to manage client tokens. Tokens are used for
// clients to authenticate, and each token is mapped to an applicable
// set of policy which is used for authorization.
type TokenStore struct {
	*framework.Backend

	activeContext context.Context

	core *Core

	batchTokenEncryptor BarrierEncryptor

	baseBarrierView     *BarrierView
	idBarrierView       *BarrierView
	accessorBarrierView *BarrierView
	parentBarrierView   *BarrierView
	rolesBarrierView    *BarrierView

	expiration  *ExpirationManager
	activityLog *ActivityLog

	cubbyholeBackend *CubbyholeBackend

	tokenLocks []*locksutil.LockEntry

	// tokenPendingDeletion stores tokens that are being revoked. If the token is
	// not in the map, it means that there's no deletion in progress. If the value
	// is true it means deletion is in progress, and if false it means deletion
	// failed. Revocation needs to handle these states accordingly.
	tokensPendingDeletion *sync.Map

	cubbyholeDestroyer func(context.Context, *TokenStore, *logical.TokenEntry) error

	logger log.Logger

	saltLock sync.RWMutex
	salts    map[string]*salt.Salt

	tidyLock *uint32

	identityPoliciesDeriverFunc func(string) (*identity.Entity, []string, error)

	quitContext context.Context
}

// NewTokenStore is used to construct a token store that is
// backed by the given barrier view.
func NewTokenStore(ctx context.Context, logger log.Logger, core *Core, config *logical.BackendConfig) (*TokenStore, error) {
	// Create a sub-view
	view := core.systemBarrierView.SubView(tokenSubPath)

	// Initialize the store
	t := &TokenStore{
		activeContext:         ctx,
		core:                  core,
		batchTokenEncryptor:   core.barrier,
		baseBarrierView:       view,
		idBarrierView:         view.SubView(idPrefix),
		accessorBarrierView:   view.SubView(accessorPrefix),
		parentBarrierView:     view.SubView(parentPrefix),
		rolesBarrierView:      view.SubView(rolesPrefix),
		cubbyholeDestroyer:    destroyCubbyhole,
		logger:                logger,
		tokenLocks:            locksutil.CreateLocks(),
		tokensPendingDeletion: &sync.Map{},
		saltLock:              sync.RWMutex{},
		tidyLock:              new(uint32),
		quitContext:           core.activeContext,
		salts:                 make(map[string]*salt.Salt),
	}

	// Setup the framework endpoints
	t.Backend = &framework.Backend{
		AuthRenew: t.authRenew,

		PathsSpecial: &logical.Paths{
			Root: []string{
				"revoke-orphan/*",
				"accessors*",
			},

			// Most token store items are local since tokens are local, but a
			// notable exception is roles
			LocalStorage: []string{
				idPrefix,
				accessorPrefix,
				parentPrefix,
				salt.DefaultLocation,
			},
		},
		BackendType: logical.TypeCredential,
	}

	t.Backend.Paths = append(t.Backend.Paths, t.paths()...)

	t.Backend.Setup(ctx, config)

	return t, nil
}

func (ts *TokenStore) Invalidate(ctx context.Context, key string) {
	switch key {
	case tokenSubPath + salt.DefaultLocation:
		ts.saltLock.Lock()
		ts.salts = make(map[string]*salt.Salt)
		ts.saltLock.Unlock()
	}
}

func (ts *TokenStore) Salt(ctx context.Context) (*salt.Salt, error) {
	ns, err := namespace.FromContext(ctx)
	if err != nil {
		return nil, err
	}

	ts.saltLock.RLock()
	if salt, ok := ts.salts[ns.ID]; ok {
		defer ts.saltLock.RUnlock()
		return salt, nil
	}
	ts.saltLock.RUnlock()
	ts.saltLock.Lock()
	defer ts.saltLock.Unlock()
	if salt, ok := ts.salts[ns.ID]; ok {
		return salt, nil
	}

	salt, err := salt.NewSalt(ctx, ts.baseView(ns), &salt.Config{
		HashFunc: salt.SHA1Hash,
		Location: salt.DefaultLocation,
	})
	if err != nil {
		return nil, err
	}
	ts.salts[ns.ID] = salt
	return salt, nil
}

// tsRoleEntry contains token store role information
type tsRoleEntry struct {
	tokenutil.TokenParams

	// The name of the role. Embedded so it can be used for pathing
	Name string `json:"name" mapstructure:"name" structs:"name"`

	// The policies that creation functions using this role can assign to a token,
	// escaping or further locking down normal subset checking
	AllowedPolicies []string `json:"allowed_policies" mapstructure:"allowed_policies" structs:"allowed_policies"`

	// List of policies to be not allowed during token creation using this role
	DisallowedPolicies []string `json:"disallowed_policies" mapstructure:"disallowed_policies" structs:"disallowed_policies"`

	// An extension to AllowedPolicies that instead uses glob matching on policy names
	AllowedPoliciesGlob []string `json:"allowed_policies_glob" mapstructure:"allowed_policies_glob" structs:"allowed_policies_glob"`

	// An extension to DisallowedPolicies that instead uses glob matching on policy names
	DisallowedPoliciesGlob []string `json:"disallowed_policies_glob" mapstructure:"disallowed_policies_glob" structs:"disallowed_policies_glob"`

	// If true, tokens created using this role will be orphans
	Orphan bool `json:"orphan" mapstructure:"orphan" structs:"orphan"`

	// If non-zero, tokens created using this role will be able to be renewed
	// forever, but will have a fixed renewal period of this value
	Period time.Duration `json:"period" mapstructure:"period" structs:"period"`

	// If set, a suffix will be set on the token path, making it easier to
	// revoke using 'revoke-prefix'
	PathSuffix string `json:"path_suffix" mapstructure:"path_suffix" structs:"path_suffix"`

	// If set, controls whether created tokens are marked as being renewable
	Renewable bool `json:"renewable" mapstructure:"renewable" structs:"renewable"`

	// If set, the token entry will have an explicit maximum TTL set, rather
	// than deferring to role/mount values
	ExplicitMaxTTL time.Duration `json:"explicit_max_ttl" mapstructure:"explicit_max_ttl" structs:"explicit_max_ttl"`

	// The set of CIDRs that tokens generated using this role will be bound to
	BoundCIDRs []*sockaddr.SockAddrMarshaler `json:"bound_cidrs"`

	// The set of allowed entity aliases used during token creation
	AllowedEntityAliases []string `json:"allowed_entity_aliases" mapstructure:"allowed_entity_aliases" structs:"allowed_entity_aliases"`
}

type accessorEntry struct {
	TokenID     string `json:"token_id"`
	AccessorID  string `json:"accessor_id"`
	NamespaceID string `json:"namespace_id"`
}

// SetExpirationManager is used to provide the token store with
// an expiration manager. This is used to manage prefix based revocation
// of tokens and to tidy entries when removed from the token store.
func (ts *TokenStore) SetExpirationManager(exp *ExpirationManager) {
	ts.expiration = exp
}

// SetActivityLog injects the activity log to which all new
// token creation events are reported.
func (ts *TokenStore) SetActivityLog(a *ActivityLog) {
	ts.activityLog = a
}

// SaltID is used to apply a salt and hash to an ID to make sure its not reversible
func (ts *TokenStore) SaltID(ctx context.Context, id string) (string, error) {
	ns, err := namespace.FromContext(ctx)
	if err != nil {
		return "", namespace.ErrNoNamespace
	}

	s, err := ts.Salt(ctx)
	if err != nil {
		return "", err
	}

	// For tokens of older format and belonging to the root namespace, use SHA1
	// hash for salting.
	if ns.ID == namespace.RootNamespaceID && !strings.Contains(id, ".") {
		return s.SaltID(id), nil
	}

	// For all other tokens, use SHA2-256 HMAC for salting. This includes
	// tokens of older format, but belonging to a namespace other than the root
	// namespace.
	return "h" + s.GetHMAC(id), nil
}

// rootToken is used to generate a new token with root privileges and no parent
func (ts *TokenStore) rootToken(ctx context.Context) (*logical.TokenEntry, error) {
	ctx = namespace.ContextWithNamespace(ctx, namespace.RootNamespace)
	te := &logical.TokenEntry{
		Policies:     []string{"root"},
		Path:         "auth/token/root",
		DisplayName:  "root",
		CreationTime: time.Now().Unix(),
		NamespaceID:  namespace.RootNamespaceID,
		Type:         logical.TokenTypeService,
	}
	if err := ts.create(ctx, te); err != nil {
		return nil, err
	}
	return te, nil
}

func (ts *TokenStore) tokenStoreAccessorList(ctx context.Context, req *logical.Request, d *framework.FieldData) (*logical.Response, error) {
	ns, err := namespace.FromContext(ctx)
	if err != nil {
		return nil, err
	}
	nsID := ns.ID

	entries, err := ts.accessorView(ns).List(ctx, "")
	if err != nil {
		return nil, err
	}

	resp := &logical.Response{}

	ret := make([]string, 0, len(entries))
	for _, entry := range entries {
		aEntry, err := ts.lookupByAccessor(ctx, entry, true, false)
		if err != nil {
			resp.AddWarning(fmt.Sprintf("Found an accessor entry that could not be successfully decoded; associated error is %q", err.Error()))
			continue
		}

		if aEntry.TokenID == "" {
			resp.AddWarning(fmt.Sprintf("Found an accessor entry missing a token: %v", aEntry.AccessorID))
			continue
		}

		if aEntry.NamespaceID == nsID {
			ret = append(ret, aEntry.AccessorID)
		}
	}

	resp.Data = map[string]interface{}{
		"keys": ret,
	}
	return resp, nil
}

// createAccessor is used to create an identifier for the token ID.
// A storage index, mapping the accessor to the token ID is also created.
func (ts *TokenStore) createAccessor(ctx context.Context, entry *logical.TokenEntry) error {
	defer metrics.MeasureSince([]string{"token", "createAccessor"}, time.Now())

	var err error
	// Create a random accessor
	entry.Accessor, err = base62.Random(TokenLength)
	if err != nil {
		return err
	}

	tokenNS, err := NamespaceByID(ctx, entry.NamespaceID, ts.core)
	if err != nil {
		return err
	}
	if tokenNS == nil {
		return namespace.ErrNoNamespace
	}

	if tokenNS.ID != namespace.RootNamespaceID {
		entry.Accessor = fmt.Sprintf("%s.%s", entry.Accessor, tokenNS.ID)
	}

	// Create index entry, mapping the accessor to the token ID
	saltCtx := namespace.ContextWithNamespace(ctx, tokenNS)
	saltID, err := ts.SaltID(saltCtx, entry.Accessor)
	if err != nil {
		return err
	}

	aEntry := &accessorEntry{
		TokenID:     entry.ID,
		AccessorID:  entry.Accessor,
		NamespaceID: entry.NamespaceID,
	}

	aEntryBytes, err := jsonutil.EncodeJSON(aEntry)
	if err != nil {
		return fmt.Errorf("failed to marshal accessor index entry: %w", err)
	}

	le := &logical.StorageEntry{Key: saltID, Value: aEntryBytes}
	if err := ts.accessorView(tokenNS).Put(ctx, le); err != nil {
		return fmt.Errorf("failed to persist accessor index entry: %w", err)
	}
	return nil
}

// Create is used to create a new token entry. The entry is assigned
// a newly generated ID if not provided.
func (ts *TokenStore) create(ctx context.Context, entry *logical.TokenEntry) error {
	defer metrics.MeasureSince([]string{"token", "create"}, time.Now())

	tokenNS, err := NamespaceByID(ctx, entry.NamespaceID, ts.core)
	if err != nil {
		return err
	}
	if tokenNS == nil {
		return namespace.ErrNoNamespace
	}

	entry.Policies = policyutil.SanitizePolicies(entry.Policies, policyutil.DoNotAddDefaultPolicy)
	var createRootTokenFlag bool
	if len(entry.Policies) == 1 && entry.Policies[0] == "root" {
		createRootTokenFlag = true
		metrics.IncrCounter([]string{"token", "create_root"}, 1)
	}

	// Validate the inline policy if it's set
	if entry.InlinePolicy != "" {
		if _, err := ParseACLPolicy(tokenNS, entry.InlinePolicy); err != nil {
			return fmt.Errorf("failed to parse inline policy for token entry: %v", err)
		}
	}

	switch entry.Type {
	case logical.TokenTypeDefault, logical.TokenTypeService:
		// In case it was default, force to service
		entry.Type = logical.TokenTypeService

		// Generate an ID if necessary
		userSelectedID := true
		if entry.ID == "" {
			userSelectedID = false
			var err error
			if createRootTokenFlag {
				entry.ID, err = base62.RandomWithReader(TokenLength, ts.core.secureRandomReader)
			} else {
				entry.ID, err = base62.Random(TokenLength)
			}
			if err != nil {
				return err
			}
		}

		if userSelectedID {
			switch {
			case strings.HasPrefix(entry.ID, "s."):
				return fmt.Errorf("custom token ID cannot have the 's.' prefix")
			case strings.Contains(entry.ID, "."):
				return fmt.Errorf("custom token ID cannot have a '.' in the value")
			}
		}

		if !userSelectedID {
			entry.ID = fmt.Sprintf("s.%s", entry.ID)
		}

		// Attach namespace ID for tokens that are not belonging to the root
		// namespace
		if tokenNS.ID != namespace.RootNamespaceID {
			entry.ID = fmt.Sprintf("%s.%s", entry.ID, tokenNS.ID)
		}

		if tokenNS.ID != namespace.RootNamespaceID || strings.HasPrefix(entry.ID, "s.") {
			if entry.CubbyholeID == "" {
				cubbyholeID, err := base62.Random(TokenLength)
				if err != nil {
					return err
				}
				entry.CubbyholeID = cubbyholeID
			}
		}

		// If the user didn't specifically pick the ID, e.g. because they were
		// sudo/root, check for collision; otherwise trust the process
		if userSelectedID {
			exist, _ := ts.lookupInternal(ctx, entry.ID, false, true)
			if exist != nil {
				return fmt.Errorf("cannot create a token with a duplicate ID")
			}
		}

		err = ts.createAccessor(ctx, entry)
		if err != nil {
			return err
		}

		// Update the activity log in case the token has no entity
		if ts.activityLog != nil && entry.EntityID == "" {
			ts.activityLog.HandleTokenCreation(entry)
		}

		return ts.storeCommon(ctx, entry, true)

	case logical.TokenTypeBatch:
		// Ensure fields we don't support/care about are nilled, proto marshal,
		// encrypt, skip persistence
		entry.ID = ""
		pEntry := &pb.TokenEntry{
<<<<<<< HEAD
			Parent:                  entry.Parent,
			Policies:                entry.Policies,
			Path:                    entry.Path,
			Meta:                    entry.Meta,
			DisplayName:             entry.DisplayName,
			CreationTime:            entry.CreationTime,
			TTL:                     int64(entry.TTL),
			Role:                    entry.Role,
			EntityID:                entry.EntityID,
			NamespaceID:             entry.NamespaceID,
			Type:                    uint32(entry.Type),
			InternalMeta:            entry.InternalMeta,
			InlinePolicy:            entry.InlinePolicy,
			SkipIdentityInheritance: entry.SkipIdentityInheritance,
=======
			Parent:             entry.Parent,
			Policies:           entry.Policies,
			Path:               entry.Path,
			Meta:               entry.Meta,
			DisplayName:        entry.DisplayName,
			CreationTime:       entry.CreationTime,
			TTL:                int64(entry.TTL),
			Role:               entry.Role,
			EntityID:           entry.EntityID,
			NamespaceID:        entry.NamespaceID,
			Type:               uint32(entry.Type),
			InternalMeta:       entry.InternalMeta,
			InlinePolicy:       entry.InlinePolicy,
			NoIdentityPolicies: entry.NoIdentityPolicies,
>>>>>>> e0ff7fab
		}

		boundCIDRs := make([]string, len(entry.BoundCIDRs))
		for i, cidr := range entry.BoundCIDRs {
			boundCIDRs[i] = cidr.String()
		}
		pEntry.BoundCIDRs = boundCIDRs

		mEntry, err := proto.Marshal(pEntry)
		if err != nil {
			return err
		}

		eEntry, err := ts.batchTokenEncryptor.Encrypt(ctx, "", mEntry)
		if err != nil {
			return err
		}

		bEntry := base64.RawURLEncoding.EncodeToString(eEntry)
		entry.ID = fmt.Sprintf("b.%s", bEntry)

		if tokenNS.ID != namespace.RootNamespaceID {
			entry.ID = fmt.Sprintf("%s.%s", entry.ID, tokenNS.ID)
		}

		// Update the activity log in case the token has no entity
		if ts.activityLog != nil && entry.EntityID == "" {
			ts.activityLog.HandleTokenCreation(entry)
		}

		return nil

	default:
		return fmt.Errorf("cannot create a token of type %d", entry.Type)
	}
}

// Store is used to store an updated token entry without writing the
// secondary index.
func (ts *TokenStore) store(ctx context.Context, entry *logical.TokenEntry) error {
	defer metrics.MeasureSince([]string{"token", "store"}, time.Now())
	return ts.storeCommon(ctx, entry, false)
}

// storeCommon handles the actual storage of an entry, possibly generating
// secondary indexes
func (ts *TokenStore) storeCommon(ctx context.Context, entry *logical.TokenEntry, writeSecondary bool) error {
	tokenNS, err := NamespaceByID(ctx, entry.NamespaceID, ts.core)
	if err != nil {
		return err
	}
	if tokenNS == nil {
		return namespace.ErrNoNamespace
	}

	saltCtx := namespace.ContextWithNamespace(ctx, tokenNS)
	saltedID, err := ts.SaltID(saltCtx, entry.ID)
	if err != nil {
		return err
	}

	// Marshal the entry
	enc, err := json.Marshal(entry)
	if err != nil {
		return fmt.Errorf("failed to encode entry: %w", err)
	}

	if writeSecondary {
		// Write the secondary index if necessary. This is done before the
		// primary index because we'd rather have a dangling pointer with
		// a missing primary instead of missing the parent index and potentially
		// escaping the revocation chain.
		if entry.Parent != "" {
			// Ensure the parent exists
			parent, err := ts.Lookup(ctx, entry.Parent)
			if err != nil {
				return fmt.Errorf("failed to lookup parent: %w", err)
			}
			if parent == nil {
				return fmt.Errorf("parent token not found")
			}

			parentNS, err := NamespaceByID(ctx, parent.NamespaceID, ts.core)
			if err != nil {
				return err
			}
			if parentNS == nil {
				return namespace.ErrNoNamespace
			}

			parentCtx := namespace.ContextWithNamespace(ctx, parentNS)

			// Create the index entry
			parentSaltedID, err := ts.SaltID(parentCtx, entry.Parent)
			if err != nil {
				return err
			}

			path := parentSaltedID + "/" + saltedID
			if tokenNS.ID != namespace.RootNamespaceID {
				path = fmt.Sprintf("%s.%s", path, tokenNS.ID)
			}

			le := &logical.StorageEntry{Key: path}
			if err := ts.parentView(parentNS).Put(ctx, le); err != nil {
				return fmt.Errorf("failed to persist entry: %w", err)
			}
		}
	}

	// Write the primary ID
	le := &logical.StorageEntry{Key: saltedID, Value: enc}
	if len(entry.Policies) == 1 && entry.Policies[0] == "root" {
		le.SealWrap = true
	}
	if err := ts.idView(tokenNS).Put(ctx, le); err != nil {
		return fmt.Errorf("failed to persist entry: %w", err)
	}
	return nil
}

// UseToken is used to manage restricted use tokens and decrement their
// available uses. Returns two values: a potentially updated entry or, if the
// token has been revoked, nil; and whether an error was encountered. The
// locking here isn't perfect, as other parts of the code may update an entry,
// but usually none after the entry is already created...so this is pretty
// good.
func (ts *TokenStore) UseToken(ctx context.Context, te *logical.TokenEntry) (*logical.TokenEntry, error) {
	if te == nil {
		return nil, fmt.Errorf("invalid token entry provided for use count decrementing")
	}

	// This case won't be hit with a token with restricted uses because we go
	// from 1 to -1. So it's a nice optimization to check this without a read
	// lock.
	if te.NumUses == 0 {
		return te, nil
	}

	// If we are attempting to unwrap a control group request, don't use the token.
	// It will be manually revoked by the handler.
	if len(te.Policies) == 1 && te.Policies[0] == controlGroupPolicyName {
		return te, nil
	}

	lock := locksutil.LockForKey(ts.tokenLocks, te.ID)
	lock.Lock()
	defer lock.Unlock()

	var err error
	te, err = ts.lookupInternal(ctx, te.ID, false, false)
	if err != nil {
		return nil, fmt.Errorf("failed to refresh entry: %w", err)
	}
	// If it can't be found we shouldn't be trying to use it, so if we get nil
	// back, it is because it has been revoked in the interim or will be
	// revoked (NumUses is -1)
	if te == nil {
		return nil, fmt.Errorf("token not found or fully used already")
	}

	// Decrement the count. If this is our last use count, we need to indicate
	// that this is no longer valid, but revocation is deferred to the end of
	// the call, so this will make sure that any Lookup that happens doesn't
	// return an entry. This essentially acts as a write-ahead lock and is
	// especially useful since revocation can end up (via the expiration
	// manager revoking children) attempting to acquire the same lock
	// repeatedly.
	if te.NumUses == 1 {
		te.NumUses = tokenRevocationPending
	} else {
		te.NumUses--
	}

	err = ts.store(ctx, te)
	if err != nil {
		return nil, err
	}

	return te, nil
}

func (ts *TokenStore) UseTokenByID(ctx context.Context, id string) (*logical.TokenEntry, error) {
	te, err := ts.Lookup(ctx, id)
	if err != nil {
		return te, err
	}

	return ts.UseToken(ctx, te)
}

// Lookup is used to find a token given its ID. It acquires a read lock, then calls lookupInternal.
func (ts *TokenStore) Lookup(ctx context.Context, id string) (*logical.TokenEntry, error) {
	defer metrics.MeasureSince([]string{"token", "lookup"}, time.Now())
	if id == "" {
		return nil, fmt.Errorf("cannot lookup blank token")
	}

	// If it starts with "b." it's a batch token
	if len(id) > 2 && strings.HasPrefix(id, "b.") {
		return ts.lookupBatchToken(ctx, id)
	}

	lock := locksutil.LockForKey(ts.tokenLocks, id)
	lock.RLock()
	defer lock.RUnlock()

	return ts.lookupInternal(ctx, id, false, false)
}

// lookupTainted is used to find a token that may or may not be tainted given
// its ID. It acquires a read lock, then calls lookupInternal.
func (ts *TokenStore) lookupTainted(ctx context.Context, id string) (*logical.TokenEntry, error) {
	defer metrics.MeasureSince([]string{"token", "lookup"}, time.Now())
	if id == "" {
		return nil, fmt.Errorf("cannot lookup blank token")
	}

	lock := locksutil.LockForKey(ts.tokenLocks, id)
	lock.RLock()
	defer lock.RUnlock()

	return ts.lookupInternal(ctx, id, false, true)
}

func (ts *TokenStore) lookupBatchTokenInternal(ctx context.Context, id string) (*logical.TokenEntry, error) {
	// Strip the b. from the front and namespace ID from the back
	bEntry, _ := namespace.SplitIDFromString(id[2:])

	eEntry, err := base64.RawURLEncoding.DecodeString(bEntry)
	if err != nil {
		return nil, err
	}

	mEntry, err := ts.batchTokenEncryptor.Decrypt(ctx, "", eEntry)
	if err != nil {
		return nil, nil
	}

	pEntry := new(pb.TokenEntry)
	if err := proto.Unmarshal(mEntry, pEntry); err != nil {
		return nil, err
	}

	te, err := pb.ProtoTokenEntryToLogicalTokenEntry(pEntry)
	if err != nil {
		return nil, err
	}

	te.ID = id
	return te, nil
}

func (ts *TokenStore) lookupBatchToken(ctx context.Context, id string) (*logical.TokenEntry, error) {
	te, err := ts.lookupBatchTokenInternal(ctx, id)
	if err != nil {
		return nil, err
	}
	if te == nil {
		return nil, nil
	}

	if time.Now().After(time.Unix(te.CreationTime, 0).Add(te.TTL)) {
		return nil, nil
	}

	if te.Parent != "" {
		pte, err := ts.Lookup(ctx, te.Parent)
		if err != nil {
			return nil, err
		}
		if pte == nil {
			return nil, nil
		}
	}

	return te, nil
}

// lookupInternal is used to find a token given its (possibly salted) ID. If
// tainted is true, entries that are in some revocation state (currently,
// indicated by num uses < 0), the entry will be returned anyways
func (ts *TokenStore) lookupInternal(ctx context.Context, id string, salted, tainted bool) (*logical.TokenEntry, error) {
	ns, err := namespace.FromContext(ctx)
	if err != nil {
		return nil, fmt.Errorf("failed to find namespace in context: %w", err)
	}

	// If it starts with "b." it's a batch token
	if len(id) > 2 && strings.HasPrefix(id, "b.") {
		return ts.lookupBatchToken(ctx, id)
	}

	var raw *logical.StorageEntry
	lookupID := id

	if !salted {
		// If possible, always use the token's namespace. If it doesn't match
		// the request namespace, ensure the request namespace is a child
		_, nsID := namespace.SplitIDFromString(id)
		if nsID != "" {
			tokenNS, err := NamespaceByID(ctx, nsID, ts.core)
			if err != nil {
				return nil, fmt.Errorf("failed to look up namespace from the token: %w", err)
			}
			if tokenNS != nil {
				if tokenNS.ID != ns.ID {
					ns = tokenNS
					ctx = namespace.ContextWithNamespace(ctx, tokenNS)
				}
			}
		} else {
			// Any non-root-ns token should have an accessor and child
			// namespaces cannot have custom IDs. If someone omits or tampers
			// with it, the lookup in the root namespace simply won't work.
			ns = namespace.RootNamespace
			ctx = namespace.ContextWithNamespace(ctx, ns)
		}

		lookupID, err = ts.SaltID(ctx, id)
		if err != nil {
			return nil, err
		}
	}

	raw, err = ts.idView(ns).Get(ctx, lookupID)
	if err != nil {
		return nil, fmt.Errorf("failed to read entry: %w", err)
	}

	// Bail if not found
	if raw == nil {
		return nil, nil
	}

	// Unmarshal the token
	entry := new(logical.TokenEntry)
	if err := jsonutil.DecodeJSON(raw.Value, entry); err != nil {
		return nil, fmt.Errorf("failed to decode entry: %w", err)
	}

	// This is a token that is awaiting deferred revocation or tainted
	if entry.NumUses < 0 && !tainted {
		return nil, nil
	}

	if entry.NamespaceID == "" {
		entry.NamespaceID = namespace.RootNamespaceID
	}

	// This will be the upgrade case
	if entry.Type == logical.TokenTypeDefault {
		entry.Type = logical.TokenTypeService
	}

	persistNeeded := false

	// Upgrade the deprecated fields
	if entry.DisplayNameDeprecated != "" {
		if entry.DisplayName == "" {
			entry.DisplayName = entry.DisplayNameDeprecated
		}
		entry.DisplayNameDeprecated = ""
		persistNeeded = true
	}

	if entry.CreationTimeDeprecated != 0 {
		if entry.CreationTime == 0 {
			entry.CreationTime = entry.CreationTimeDeprecated
		}
		entry.CreationTimeDeprecated = 0
		persistNeeded = true
	}

	if entry.ExplicitMaxTTLDeprecated != 0 {
		if entry.ExplicitMaxTTL == 0 {
			entry.ExplicitMaxTTL = entry.ExplicitMaxTTLDeprecated
		}
		entry.ExplicitMaxTTLDeprecated = 0
		persistNeeded = true
	}

	if entry.NumUsesDeprecated != 0 {
		if entry.NumUses == 0 || entry.NumUsesDeprecated < entry.NumUses {
			entry.NumUses = entry.NumUsesDeprecated
		}
		entry.NumUsesDeprecated = 0
		persistNeeded = true
	}

	// It's a root token with unlimited creation TTL (so never had an
	// expiration); this may or may not have a lease (based on when it was
	// generated, for later revocation purposes) but it doesn't matter, it's
	// allowed. Fast-path this.
	if len(entry.Policies) == 1 && entry.Policies[0] == "root" && entry.TTL == 0 {
		// If fields are getting upgraded, store the changes
		if persistNeeded {
			if err := ts.store(ctx, entry); err != nil {
				return nil, fmt.Errorf("failed to persist token upgrade: %w", err)
			}
		}
		return entry, nil
	}

	// Perform these checks on upgraded fields, but before persisting

	// If we are still restoring the expiration manager, we want to ensure the
	// token is not expired
	if ts.expiration == nil {
		return nil, errors.New("expiration manager is nil on tokenstore")
	}
	le, err := ts.expiration.FetchLeaseTimesByToken(ctx, entry)
	if err != nil {
		return nil, fmt.Errorf("failed to fetch lease times: %w", err)
	}

	var ret *logical.TokenEntry

	switch {
	// It's any kind of expiring token with no lease, immediately delete it
	case le == nil:
		if ts.core.perfStandby {
			return nil, fmt.Errorf("no lease entry found for token that ought to have one, possible eventual consistency issue")
		}

		tokenNS, err := NamespaceByID(ctx, entry.NamespaceID, ts.core)
		if err != nil {
			return nil, err
		}
		if tokenNS == nil {
			return nil, namespace.ErrNoNamespace
		}

		revokeCtx := namespace.ContextWithNamespace(ts.quitContext, tokenNS)
		leaseID, err := ts.expiration.CreateOrFetchRevocationLeaseByToken(revokeCtx, entry)
		if err != nil {
			return nil, err
		}

		err = ts.expiration.Revoke(revokeCtx, leaseID)
		if err != nil {
			return nil, err
		}

	// Only return if we're not past lease expiration (or if tainted is true),
	// otherwise assume expmgr is working on revocation
	default:
		if !le.ExpireTime.Before(time.Now()) || tainted {
			ret = entry
		}
	}

	// If fields are getting upgraded, store the changes
	if persistNeeded {
		if err := ts.store(ctx, entry); err != nil {
			return nil, fmt.Errorf("failed to persist token upgrade: %w", err)
		}
	}

	return ret, nil
}

// Revoke is used to invalidate a given token, any child tokens
// will be orphaned.
func (ts *TokenStore) revokeOrphan(ctx context.Context, id string) error {
	defer metrics.MeasureSince([]string{"token", "revoke"}, time.Now())
	if id == "" {
		return fmt.Errorf("cannot revoke blank token")
	}

	saltedID, err := ts.SaltID(ctx, id)
	if err != nil {
		return err
	}

	return ts.revokeInternal(ctx, saltedID, false)
}

// revokeInternal is used to invalidate a given salted token, any child tokens
// will be orphaned unless otherwise specified. skipOrphan should be used
// whenever we are revoking the entire tree starting from a particular parent
// (e.g. revokeTreeInternal).
func (ts *TokenStore) revokeInternal(ctx context.Context, saltedID string, skipOrphan bool) (ret error) {
	// Check and set the token deletion state. We only proceed with the deletion
	// if we don't have a pending deletion (empty), or if the deletion previously
	// failed (state is false)
	state, loaded := ts.tokensPendingDeletion.LoadOrStore(saltedID, true)

	// If the entry was loaded and its state is true, we short-circuit
	if loaded && state == true {
		return nil
	}

	// The map check above should protect use from any concurrent revocations, so
	// we do another lookup here to make sure we have the right state
	entry, err := ts.lookupInternal(ctx, saltedID, true, true)
	if err != nil {
		return err
	}
	if entry == nil {
		return nil
	}

	if entry.NumUses != tokenRevocationPending {
		entry.NumUses = tokenRevocationPending
		if err := ts.store(ctx, entry); err != nil {
			// The only real reason for this is an underlying storage error
			// which also means that nothing else in this func or expmgr will
			// really work either. So we clear revocation state so the user can
			// try again.
			ts.logger.Error("failed to mark token as revoked")
			ts.tokensPendingDeletion.Store(entry.ID, false)
			return err
		}
	}

	tokenNS, err := NamespaceByID(ctx, entry.NamespaceID, ts.core)
	if err != nil {
		return err
	}
	if tokenNS == nil {
		return namespace.ErrNoNamespace
	}

	defer func() {
		// If we succeeded in all other revocation operations after this defer and
		// before we return, we can remove the token store entry
		if ret == nil {
			if err := ts.idView(tokenNS).Delete(ctx, saltedID); err != nil {
				ret = fmt.Errorf("failed to delete entry: %w", err)
			}
		}

		// Check on ret again and update the sync.Map accordingly
		if ret != nil {
			// If we failed on any of the calls within, we store the state as false
			// so that the next call to revokeInternal will retry
			ts.tokensPendingDeletion.Store(saltedID, false)
		} else {
			ts.tokensPendingDeletion.Delete(saltedID)
		}
	}()

	// Destroy the token's cubby. This should go first as it's a
	// security-sensitive item.
	err = ts.cubbyholeDestroyer(ctx, ts, entry)
	if err != nil {
		return err
	}

	revokeCtx := namespace.ContextWithNamespace(ts.quitContext, tokenNS)
	if err := ts.expiration.RevokeByToken(revokeCtx, entry); err != nil {
		return err
	}

	// Clear the secondary index if any
	if entry.Parent != "" {
		_, parentNSID := namespace.SplitIDFromString(entry.Parent)
		parentCtx := revokeCtx
		parentNS := tokenNS

		if parentNSID != tokenNS.ID {
			switch {
			case parentNSID == "":
				parentNS = namespace.RootNamespace
			default:
				parentNS, err = NamespaceByID(ctx, parentNSID, ts.core)
				if err != nil {
					return fmt.Errorf("failed to get parent namespace: %w", err)
				}
				if parentNS == nil {
					return namespace.ErrNoNamespace
				}
			}

			parentCtx = namespace.ContextWithNamespace(ctx, parentNS)
		}

		parentSaltedID, err := ts.SaltID(parentCtx, entry.Parent)
		if err != nil {
			return err
		}

		path := parentSaltedID + "/" + saltedID
		if tokenNS.ID != namespace.RootNamespaceID {
			path = fmt.Sprintf("%s.%s", path, tokenNS.ID)
		}

		if err = ts.parentView(parentNS).Delete(ctx, path); err != nil {
			return fmt.Errorf("failed to delete entry: %w", err)
		}
	}

	// Clear the accessor index if any
	if entry.Accessor != "" {
		accessorSaltedID, err := ts.SaltID(revokeCtx, entry.Accessor)
		if err != nil {
			return err
		}

		if err = ts.accessorView(tokenNS).Delete(ctx, accessorSaltedID); err != nil {
			return fmt.Errorf("failed to delete entry: %w", err)
		}
	}

	if !skipOrphan {
		// Mark all children token as orphan by removing
		// their parent index, and clear the parent entry.
		//
		// Marking the token as orphan should be skipped if it's called by
		// revokeTreeInternal to avoid unnecessary view.List operations. Since
		// the deletion occurs in a DFS fashion we don't need to perform a delete
		// on child prefixes as there will be none (as saltedID entry is a leaf node).
		children, err := ts.parentView(tokenNS).List(ctx, saltedID+"/")
		if err != nil {
			return fmt.Errorf("failed to scan for children: %w", err)
		}
		for _, child := range children {
			var childNSID string
			childCtx := revokeCtx
			child, childNSID = namespace.SplitIDFromString(child)
			if childNSID != "" {
				childNS, err := NamespaceByID(ctx, childNSID, ts.core)
				if err != nil {
					return fmt.Errorf("failed to get child token: %w", err)
				}
				if childNS == nil {
					return namespace.ErrNoNamespace
				}

				childCtx = namespace.ContextWithNamespace(ctx, childNS)
			}

			entry, err := ts.lookupInternal(childCtx, child, true, true)
			if err != nil {
				return fmt.Errorf("failed to get child token: %w", err)
			}
			if entry == nil {
				// Seems it's already revoked, so nothing to do here except delete the index
				err = ts.parentView(tokenNS).Delete(ctx, child)
				if err != nil {
					return fmt.Errorf("failed to delete child entry: %w", err)
				}
				continue
			}

			lock := locksutil.LockForKey(ts.tokenLocks, entry.ID)
			lock.Lock()

			entry.Parent = ""
			err = ts.store(childCtx, entry)
			if err != nil {
				lock.Unlock()
				return fmt.Errorf("failed to update child token: %w", err)
			}
			lock.Unlock()

			// Delete the the child storage entry after we update the token entry Since
			// paths are not deeply nested (i.e. they are simply
			// parenPrefix/<parentID>/<childID>), we can simply call view.Delete instead
			// of logical.ClearView
			err = ts.parentView(tokenNS).Delete(ctx, child)
			if err != nil {
				return fmt.Errorf("failed to delete child entry: %w", err)
			}
		}
	}

	return nil
}

// revokeTree is used to invalidate a given token and all
// child tokens.
func (ts *TokenStore) revokeTree(ctx context.Context, le *leaseEntry) error {
	defer metrics.MeasureSince([]string{"token", "revoke-tree"}, time.Now())
	// Verify the token is not blank
	if le.ClientToken == "" {
		return fmt.Errorf("cannot tree-revoke blank token")
	}

	// In case lookup fails for some reason for the token itself, set the
	// context for the next call from the lease entry's NS. This function is
	// only called when a lease for a given token is expiring, so it should run
	// in the context of the token namespace
	revCtx := namespace.ContextWithNamespace(ctx, le.namespace)

	saltedID, err := ts.SaltID(revCtx, le.ClientToken)
	if err != nil {
		return err
	}

	// Nuke the entire tree recursively
	return ts.revokeTreeInternal(revCtx, saltedID)
}

// revokeTreeInternal is used to invalidate a given token and all
// child tokens.
// Updated to be non-recursive and revoke child tokens
// before parent tokens(DFS).
func (ts *TokenStore) revokeTreeInternal(ctx context.Context, id string) error {
	dfs := []string{id}
	seenIDs := make(map[string]struct{})

	var ns *namespace.Namespace

	te, err := ts.lookupInternal(ctx, id, true, true)
	if err != nil {
		return err
	}
	if te == nil {
		ns, err = namespace.FromContext(ctx)
		if err != nil {
			return err
		}
	} else {
		ns, err = NamespaceByID(ctx, te.NamespaceID, ts.core)
		if err != nil {
			return err
		}
	}
	if ns == nil {
		return fmt.Errorf("failed to find namespace for token revocation")
	}

	for l := len(dfs); l > 0; l = len(dfs) {
		id := dfs[len(dfs)-1]
		seenIDs[id] = struct{}{}

		saltedCtx := ctx
		saltedNS := ns
		saltedID, saltedNSID := namespace.SplitIDFromString(id)
		if saltedNSID != "" {
			saltedNS, err = NamespaceByID(ctx, saltedNSID, ts.core)
			if err != nil {
				return fmt.Errorf("failed to find namespace for token revocation: %w", err)
			}

			saltedCtx = namespace.ContextWithNamespace(ctx, saltedNS)
		}

		path := saltedID + "/"
		childrenRaw, err := ts.parentView(saltedNS).List(saltedCtx, path)
		if err != nil {
			return fmt.Errorf("failed to scan for children: %w", err)
		}

		// Filter the child list to remove any items that have ever been in the dfs stack.
		// This is a robustness check, as a parent/child cycle can lead to an OOM crash.
		children := make([]string, 0, len(childrenRaw))
		for _, child := range childrenRaw {
			if _, seen := seenIDs[child]; !seen {
				children = append(children, child)
			} else {
				if err = ts.parentView(saltedNS).Delete(saltedCtx, path+child); err != nil {
					return fmt.Errorf("failed to delete entry: %w", err)
				}

				ts.Logger().Warn("token cycle found", "token", child)
			}
		}

		// If the length of the children array is zero,
		// then we are at a leaf node.
		if len(children) == 0 {
			// Whenever revokeInternal is called, the token will be removed immediately and
			// any underlying secrets will be handed off to the expiration manager which will
			// take care of expiring them. If Vault is restarted, any revoked tokens
			// would have been deleted, and any pending leases for deletion will be restored
			// by the expiration manager.
			if err := ts.revokeInternal(saltedCtx, saltedID, true); err != nil {
				return fmt.Errorf("failed to revoke entry: %w", err)
			}
			// If the length of l is equal to 1, then the last token has been deleted
			if l == 1 {
				return nil
			}
			dfs = dfs[:len(dfs)-1]
		} else {
			// If we make it here, there are children and they must be appended.
			dfs = append(dfs, children...)
		}
	}

	return nil
}

func (c *Core) IsBatchTokenCreationRequest(ctx context.Context, path string) (bool, error) {
	c.stateLock.RLock()
	defer c.stateLock.RUnlock()

	if c.tokenStore == nil {
		return false, fmt.Errorf("no token store")
	}

	name := strings.TrimPrefix(path, "auth/token/create/")
	roleEntry, err := c.tokenStore.tokenStoreRole(ctx, name)
	if err != nil {
		return false, err
	}
	if roleEntry == nil {
		return false, fmt.Errorf("unknown role")
	}
	return roleEntry.TokenType == logical.TokenTypeBatch, nil
}

// handleCreateAgainstRole handles the auth/token/create path for a role
func (ts *TokenStore) handleCreateAgainstRole(ctx context.Context, req *logical.Request, d *framework.FieldData) (*logical.Response, error) {
	name := d.Get("role_name").(string)
	roleEntry, err := ts.tokenStoreRole(ctx, name)
	if err != nil {
		return nil, err
	}
	if roleEntry == nil {
		return logical.ErrorResponse(fmt.Sprintf("unknown role %s", name)), nil
	}

	return ts.handleCreateCommon(ctx, req, d, false, roleEntry)
}

func (ts *TokenStore) lookupByAccessor(ctx context.Context, id string, salted, tainted bool) (accessorEntry, error) {
	var aEntry accessorEntry

	ns, err := namespace.FromContext(ctx)
	if err != nil {
		return aEntry, err
	}

	lookupID := id
	if !salted {
		_, nsID := namespace.SplitIDFromString(id)
		if nsID != "" {
			accessorNS, err := NamespaceByID(ctx, nsID, ts.core)
			if err != nil {
				return aEntry, err
			}
			if accessorNS != nil {
				if accessorNS.ID != ns.ID {
					ns = accessorNS
					ctx = namespace.ContextWithNamespace(ctx, accessorNS)
				}
			}
		} else {
			// Any non-root-ns token should have an accessor and child
			// namespaces cannot have custom IDs. If someone omits or tampers
			// with it, the lookup in the root namespace simply won't work.
			ns = namespace.RootNamespace
			ctx = namespace.ContextWithNamespace(ctx, ns)
		}

		lookupID, err = ts.SaltID(ctx, id)
		if err != nil {
			return aEntry, err
		}
	}

	entry, err := ts.accessorView(ns).Get(ctx, lookupID)
	if err != nil {
		return aEntry, fmt.Errorf("failed to read index using accessor: %w", err)
	}
	if entry == nil {
		return aEntry, &logical.StatusBadRequest{Err: "invalid accessor"}
	}

	err = jsonutil.DecodeJSON(entry.Value, &aEntry)
	// If we hit an error, assume it's a pre-struct straight token ID
	if err != nil {
		te, err := ts.lookupInternal(ctx, string(entry.Value), false, tainted)
		if err != nil {
			return accessorEntry{}, fmt.Errorf("failed to look up token using accessor index: %w", err)
		}
		// It's hard to reason about what to do here if te is nil -- it may be
		// that the token was revoked async, or that it's an old accessor index
		// entry that was somehow not cleared up, or or or. A nonexistent token
		// entry on lookup is nil, not an error, so we keep that behavior here
		// to be safe...the token ID is simply not filled in.
		if te != nil {
			aEntry.TokenID = te.ID
			aEntry.AccessorID = te.Accessor
			aEntry.NamespaceID = te.NamespaceID
		}
	}

	if aEntry.NamespaceID == "" {
		aEntry.NamespaceID = namespace.RootNamespaceID
	}

	return aEntry, nil
}

// handleTidy handles the cleaning up of leaked accessor storage entries and
// cleaning up of leases that are associated to tokens that are expired.
func (ts *TokenStore) handleTidy(ctx context.Context, req *logical.Request, data *framework.FieldData) (*logical.Response, error) {
	if !atomic.CompareAndSwapUint32(ts.tidyLock, 0, 1) {
		resp := &logical.Response{}
		resp.AddWarning("Tidy operation already in progress.")
		return resp, nil
	}

	ns, err := namespace.FromContext(ctx)
	if err != nil {
		return nil, fmt.Errorf("failed to get namespace from context: %w", err)
	}

	go func() {
		defer atomic.StoreUint32(ts.tidyLock, 0)

		logger := ts.logger.Named("tidy")

		var tidyErrors *multierror.Error

		doTidy := func() error {
			ts.logger.Info("beginning tidy operation on tokens")
			defer ts.logger.Info("finished tidy operation on tokens")

			quitCtx := namespace.ContextWithNamespace(ts.quitContext, ns)

			// List out all the accessors
			saltedAccessorList, err := ts.accessorView(ns).List(quitCtx, "")
			if err != nil {
				return fmt.Errorf("failed to fetch accessor index entries: %w", err)
			}

			// First, clean up secondary index entries that are no longer valid
			parentList, err := ts.parentView(ns).List(quitCtx, "")
			if err != nil {
				return fmt.Errorf("failed to fetch secondary index entries: %w", err)
			}

			// List all the cubbyhole storage keys
			view := ts.core.router.MatchingStorageByAPIPath(ctx, cubbyholeMountPath)
			if view == nil {
				return fmt.Errorf("no cubby mount entry")
			}
			bview := view.(*BarrierView)

			cubbyholeKeys, err := bview.List(quitCtx, "")
			if err != nil {
				return fmt.Errorf("failed to fetch cubbyhole storage keys: %w", err)
			}

			var countParentEntries, deletedCountParentEntries, countParentList, deletedCountParentList int64

			// Scan through the secondary index entries; if there is an entry
			// with the token's salt ID at the end, remove it
			for _, parent := range parentList {
				countParentEntries++

				// Get the children
				children, err := ts.parentView(ns).List(quitCtx, parent)
				if err != nil {
					tidyErrors = multierror.Append(tidyErrors, fmt.Errorf("failed to read secondary index: %w", err))
					continue
				}

				// First check if the salt ID of the parent exists, and if not mark this so
				// that deletion of children later with this loop below applies to all
				// children
				originalChildrenCount := int64(len(children))
				exists, _ := ts.lookupInternal(quitCtx, strings.TrimSuffix(parent, "/"), true, true)
				if exists == nil {
					ts.logger.Debug("deleting invalid parent prefix entry", "index", parentPrefix+parent)
				}

				var deletedChildrenCount int64
				for index, child := range children {
					countParentList++
					if countParentList%500 == 0 {
						percentComplete := float64(index) / float64(len(children)) * 100
						ts.logger.Info("checking validity of tokens in secondary index list", "progress", countParentList, "percent_complete", percentComplete)
					}

					// Look up tainted entries so we can be sure that if this isn't
					// found, it doesn't exist. Doing the following without locking
					// since appropriate locks cannot be held with salted token IDs.
					// Also perform deletion if the parent doesn't exist any more.
					te, _ := ts.lookupInternal(quitCtx, child, true, true)
					// If the child entry is not nil, but the parent doesn't exist, then turn
					// that child token into an orphan token. Theres no deletion in this case.
					if te != nil && exists == nil {
						lock := locksutil.LockForKey(ts.tokenLocks, te.ID)
						lock.Lock()

						te.Parent = ""
						err = ts.store(quitCtx, te)
						if err != nil {
							tidyErrors = multierror.Append(tidyErrors, fmt.Errorf("failed to convert child token into an orphan token: %w", err))
						}
						lock.Unlock()
						continue
					}
					// Otherwise, if the entry doesn't exist, or if the parent doesn't exist go
					// on with the delete on the secondary index
					if te == nil || exists == nil {
						index := parent + child
						ts.logger.Debug("deleting invalid secondary index", "index", index)
						err = ts.parentView(ns).Delete(quitCtx, index)
						if err != nil {
							tidyErrors = multierror.Append(tidyErrors, fmt.Errorf("failed to delete secondary index: %w", err))
							continue
						}
						deletedChildrenCount++
					}
				}
				// Add current children deleted count to the total count
				deletedCountParentList += deletedChildrenCount
				// N.B.: We don't call delete on the parent prefix since physical.Backend.Delete
				// implementations should be in charge of deleting empty prefixes.
				// If we deleted all the children, then add that to our deleted parent entries count.
				if originalChildrenCount == deletedChildrenCount {
					deletedCountParentEntries++
				}
			}

			var countAccessorList,
				countCubbyholeKeys,
				deletedCountAccessorEmptyToken,
				deletedCountAccessorInvalidToken,
				deletedCountInvalidTokenInAccessor,
				deletedCountInvalidCubbyholeKey int64

			validCubbyholeKeys := make(map[string]bool)

			// For each of the accessor, see if the token ID associated with it is
			// a valid one. If not, delete the leases associated with that token
			// and delete the accessor as well.
			for index, saltedAccessor := range saltedAccessorList {
				countAccessorList++
				if countAccessorList%500 == 0 {
					percentComplete := float64(index) / float64(len(saltedAccessorList)) * 100
					ts.logger.Info("checking if accessors contain valid tokens", "progress", countAccessorList, "percent_complete", percentComplete)
				}

				accessorEntry, err := ts.lookupByAccessor(quitCtx, saltedAccessor, true, true)
				if err != nil {
					tidyErrors = multierror.Append(tidyErrors, fmt.Errorf("failed to read the accessor index: %w", err))
					continue
				}

				// A valid accessor storage entry should always have a token ID
				// in it. If not, it is an invalid accessor entry and needs to
				// be deleted.
				if accessorEntry.TokenID == "" {
					// If deletion of accessor fails, move on to the next
					// item since this is just a best-effort operation
					err = ts.accessorView(ns).Delete(quitCtx, saltedAccessor)
					if err != nil {
						tidyErrors = multierror.Append(tidyErrors, fmt.Errorf("failed to delete the accessor index: %w", err))
						continue
					}
					deletedCountAccessorEmptyToken++
				}

				lock := locksutil.LockForKey(ts.tokenLocks, accessorEntry.TokenID)
				lock.RLock()

				// Look up tainted variants so we only find entries that truly don't
				// exist
				te, err := ts.lookupInternal(quitCtx, accessorEntry.TokenID, false, true)
				if err != nil {
					tidyErrors = multierror.Append(tidyErrors, fmt.Errorf("failed to lookup tainted ID: %w", err))
					lock.RUnlock()
					continue
				}

				lock.RUnlock()

				switch {
				case te == nil:
					// If token entry is not found assume that the token is not valid any
					// more and conclude that accessor, leases, and secondary index entries
					// for this token should not exist as well.

					ts.logger.Info("deleting token with nil entry referenced by accessor", "salted_accessor", saltedAccessor)

					// RevokeByToken expects a '*logical.TokenEntry'. For the
					// purposes of tidying, it is sufficient if the token
					// entry only has ID set.
					tokenEntry := &logical.TokenEntry{
						ID:          accessorEntry.TokenID,
						NamespaceID: accessorEntry.NamespaceID,
					}

					// Attempt to revoke the token. This will also revoke
					// the leases associated with the token.
					err = ts.expiration.RevokeByToken(quitCtx, tokenEntry)
					if err != nil {
						tidyErrors = multierror.Append(tidyErrors, fmt.Errorf("failed to revoke leases of expired token: %w", err))
						continue
					}
					deletedCountInvalidTokenInAccessor++

					// If deletion of accessor fails, move on to the next item since
					// this is just a best-effort operation. We do this last so that on
					// next run if something above failed we still have the accessor
					// entry to try again.
					err = ts.accessorView(ns).Delete(quitCtx, saltedAccessor)
					if err != nil {
						tidyErrors = multierror.Append(tidyErrors, fmt.Errorf("failed to delete accessor entry: %w", err))
						continue
					}
					deletedCountAccessorInvalidToken++
				default:
					// Cache the cubbyhole storage key when the token is valid
					switch {
					case te.NamespaceID == namespace.RootNamespaceID && !strings.HasPrefix(te.ID, "s."):
						saltedID, err := ts.SaltID(quitCtx, te.ID)
						if err != nil {
							tidyErrors = multierror.Append(tidyErrors, fmt.Errorf("failed to create salted token id: %w", err))
							continue
						}
						validCubbyholeKeys[salt.SaltID(ts.cubbyholeBackend.saltUUID, saltedID, salt.SHA1Hash)] = true
					default:
						if te.CubbyholeID == "" {
							tidyErrors = multierror.Append(tidyErrors, fmt.Errorf("missing cubbyhole ID for a valid token"))
							continue
						}
						validCubbyholeKeys[te.CubbyholeID] = true
					}
				}
			}

			// Revoke invalid cubbyhole storage keys
			for index, key := range cubbyholeKeys {
				countCubbyholeKeys++
				if countCubbyholeKeys%500 == 0 {
					percentComplete := float64(index) / float64(len(cubbyholeKeys)) * 100
					ts.logger.Info("checking if there are invalid cubbyholes", "progress", countCubbyholeKeys, "percent_complete", percentComplete)
				}

				key := strings.TrimSuffix(key, "/")
				if !validCubbyholeKeys[key] {
					ts.logger.Info("deleting invalid cubbyhole", "key", key)
					err = ts.cubbyholeBackend.revoke(quitCtx, bview, key)
					if err != nil {
						tidyErrors = multierror.Append(tidyErrors, fmt.Errorf("failed to revoke cubbyhole key %q: %w", key, err))
					}
					deletedCountInvalidCubbyholeKey++
				}
			}

			ts.logger.Info("number of entries scanned in parent prefix", "count", countParentEntries)
			ts.logger.Info("number of entries deleted in parent prefix", "count", deletedCountParentEntries)
			ts.logger.Info("number of tokens scanned in parent index list", "count", countParentList)
			ts.logger.Info("number of tokens revoked in parent index list", "count", deletedCountParentList)
			ts.logger.Info("number of accessors scanned", "count", countAccessorList)
			ts.logger.Info("number of deleted accessors which had empty tokens", "count", deletedCountAccessorEmptyToken)
			ts.logger.Info("number of revoked tokens which were invalid but present in accessors", "count", deletedCountInvalidTokenInAccessor)
			ts.logger.Info("number of deleted accessors which had invalid tokens", "count", deletedCountAccessorInvalidToken)
			ts.logger.Info("number of deleted cubbyhole keys that were invalid", "count", deletedCountInvalidCubbyholeKey)

			return tidyErrors.ErrorOrNil()
		}

		if err := doTidy(); err != nil {
			logger.Error("error running tidy", "error", err)
			return
		}
	}()

	resp := &logical.Response{}
	resp.AddWarning("Tidy operation successfully started. Any information from the operation will be printed to Vault's server logs.")
	return logical.RespondWithStatusCode(resp, req, http.StatusAccepted)
}

// handleUpdateLookupAccessor handles the auth/token/lookup-accessor path for returning
// the properties of the token associated with the accessor
func (ts *TokenStore) handleUpdateLookupAccessor(ctx context.Context, req *logical.Request, data *framework.FieldData) (*logical.Response, error) {
	accessor := data.Get("accessor").(string)
	if accessor == "" {
		return nil, &logical.StatusBadRequest{Err: "missing accessor"}
	}

	aEntry, err := ts.lookupByAccessor(ctx, accessor, false, false)
	if err != nil {
		return nil, err
	}

	// Prepare the field data required for a lookup call
	d := &framework.FieldData{
		Raw: map[string]interface{}{
			"token": aEntry.TokenID,
		},
		Schema: map[string]*framework.FieldSchema{
			"token": {
				Type:        framework.TypeString,
				Description: "Token to lookup",
			},
		},
	}
	resp, err := ts.handleLookup(ctx, req, d)
	if err != nil {
		return nil, err
	}
	if resp == nil {
		return nil, fmt.Errorf("failed to lookup the token")
	}
	if resp.IsError() {
		return resp, nil
	}

	// Remove the token ID from the response
	if resp.Data != nil {
		resp.Data["id"] = ""
	}

	return resp, nil
}

func (ts *TokenStore) handleUpdateRenewAccessor(ctx context.Context, req *logical.Request, data *framework.FieldData) (*logical.Response, error) {
	accessor := data.Get("accessor").(string)
	if accessor == "" {
		return nil, &logical.StatusBadRequest{Err: "missing accessor"}
	}

	aEntry, err := ts.lookupByAccessor(ctx, accessor, false, false)
	if err != nil {
		return nil, err
	}

	// Prepare the field data required for a lookup call
	d := &framework.FieldData{
		Raw: map[string]interface{}{
			"token": aEntry.TokenID,
		},
		Schema: map[string]*framework.FieldSchema{
			"token": {
				Type: framework.TypeString,
			},
			"increment": {
				Type: framework.TypeDurationSecond,
			},
		},
	}
	if inc, ok := data.GetOk("increment"); ok {
		d.Raw["increment"] = inc
	}

	resp, err := ts.handleRenew(ctx, req, d)
	if err != nil {
		return nil, err
	}
	if resp == nil {
		return nil, fmt.Errorf("failed to lookup the token")
	}
	if resp.IsError() {
		return resp, nil
	}

	// Remove the token ID from the response
	if resp.Auth != nil {
		resp.Auth.ClientToken = ""
	}

	return resp, nil
}

// handleUpdateRevokeAccessor handles the auth/token/revoke-accessor path for revoking
// the token associated with the accessor
func (ts *TokenStore) handleUpdateRevokeAccessor(ctx context.Context, req *logical.Request, data *framework.FieldData) (*logical.Response, error) {
	accessor := data.Get("accessor").(string)
	if accessor == "" {
		return nil, &logical.StatusBadRequest{Err: "missing accessor"}
	}

	aEntry, err := ts.lookupByAccessor(ctx, accessor, false, true)
	if err != nil {
		return nil, err
	}

	te, err := ts.Lookup(ctx, aEntry.TokenID)
	if err != nil {
		return nil, err
	}
	if te == nil {
		return logical.ErrorResponse("token not found"), logical.ErrInvalidRequest
	}

	tokenNS, err := NamespaceByID(ctx, te.NamespaceID, ts.core)
	if err != nil {
		return nil, err
	}
	if tokenNS == nil {
		return nil, namespace.ErrNoNamespace
	}

	revokeCtx := namespace.ContextWithNamespace(ts.quitContext, tokenNS)
	leaseID, err := ts.expiration.CreateOrFetchRevocationLeaseByToken(revokeCtx, te)
	if err != nil {
		return nil, err
	}

	err = ts.expiration.Revoke(revokeCtx, leaseID)
	if err != nil {
		return nil, err
	}

	return nil, nil
}

// handleCreate handles the auth/token/create path for creation of new orphan
// tokens
func (ts *TokenStore) handleCreateOrphan(ctx context.Context, req *logical.Request, d *framework.FieldData) (*logical.Response, error) {
	return ts.handleCreateCommon(ctx, req, d, true, nil)
}

// handleCreate handles the auth/token/create path for creation of new non-orphan
// tokens
func (ts *TokenStore) handleCreate(ctx context.Context, req *logical.Request, d *framework.FieldData) (*logical.Response, error) {
	return ts.handleCreateCommon(ctx, req, d, false, nil)
}

// handleCreateCommon handles the auth/token/create path for creation of new tokens
func (ts *TokenStore) handleCreateCommon(ctx context.Context, req *logical.Request, d *framework.FieldData, orphan bool, role *tsRoleEntry) (*logical.Response, error) {
	// Read the parent policy
	parent, err := ts.Lookup(ctx, req.ClientToken)
	if err != nil {
		return nil, fmt.Errorf("parent token lookup failed: %w", err)
	}
	if parent == nil {
		return logical.ErrorResponse("parent token lookup failed: no parent found"), logical.ErrInvalidRequest
	}
	if parent.Type == logical.TokenTypeBatch {
		return logical.ErrorResponse("batch tokens cannot create more tokens"), nil
	}

	// A token with a restricted number of uses cannot create a new token
	// otherwise it could escape the restriction count.
	if parent.NumUses > 0 {
		return logical.ErrorResponse("restricted use token cannot generate child tokens"),
			logical.ErrInvalidRequest
	}

	// Check if the client token has sudo/root privileges for the requested path
	isSudo := ts.System().(extendedSystemView).SudoPrivilege(ctx, req.MountPoint+req.Path, req.ClientToken)

	// Read and parse the fields
	var data struct {
		ID              string
		Policies        []string
		Metadata        map[string]string `mapstructure:"meta"`
		NoParent        bool              `mapstructure:"no_parent"`
		NoDefaultPolicy bool              `mapstructure:"no_default_policy"`
		Lease           string
		TTL             string
		Renewable       *bool
		ExplicitMaxTTL  string `mapstructure:"explicit_max_ttl"`
		DisplayName     string `mapstructure:"display_name"`
		NumUses         int    `mapstructure:"num_uses"`
		Period          string
		Type            string `mapstructure:"type"`
		EntityAlias     string `mapstructure:"entity_alias"`
	}
	if err := mapstructure.WeakDecode(req.Data, &data); err != nil {
		return logical.ErrorResponse(fmt.Sprintf(
			"Error decoding request: %s", err)), logical.ErrInvalidRequest
	}

	// If the context's namespace is different from the parent and this is an
	// orphan token creation request, then this is an admin token generation for
	// the namespace
	ns, err := namespace.FromContext(ctx)
	if err != nil {
		return nil, err
	}
	if ns.ID != parent.NamespaceID {
		parentNS, err := NamespaceByID(ctx, parent.NamespaceID, ts.core)
		if err != nil {
			ts.logger.Error("error looking up parent namespace", "error", err, "parent_namespace", parent.NamespaceID)
			return nil, ErrInternalError
		}
		if parentNS == nil {
			ts.logger.Error("could not find information for parent namespace", "parent_namespace", parent.NamespaceID)
			return nil, ErrInternalError
		}

		if !isSudo {
			return logical.ErrorResponse("root or sudo privileges required to directly generate a token in a child namespace"), logical.ErrInvalidRequest
		}

		if strutil.StrListContains(data.Policies, "root") {
			return logical.ErrorResponse("root tokens may not be created from a parent namespace"), logical.ErrInvalidRequest
		}
	}

	renewable := true
	if data.Renewable != nil {
		renewable = *data.Renewable
	}

	tokenType := logical.TokenTypeService
	tokenTypeStr := data.Type
	if role != nil {
		switch role.TokenType {
		case logical.TokenTypeDefault, logical.TokenTypeDefaultService:
			// Use the user-given value, but fall back to service
		case logical.TokenTypeDefaultBatch:
			// Use the user-given value, but fall back to batch
			if tokenTypeStr == "" {
				tokenTypeStr = logical.TokenTypeBatch.String()
			}
		case logical.TokenTypeService:
			tokenTypeStr = logical.TokenTypeService.String()
		case logical.TokenTypeBatch:
			tokenTypeStr = logical.TokenTypeBatch.String()
		default:
			return logical.ErrorResponse(fmt.Sprintf("role being used for token creation contains invalid token type %q", role.TokenType.String())), nil
		}
	}
	switch tokenTypeStr {
	case "", "service":
	case "batch":
		var badReason string
		switch {
		case data.ExplicitMaxTTL != "":
			dur, err := parseutil.ParseDurationSecond(data.ExplicitMaxTTL)
			if err != nil {
				return logical.ErrorResponse(`"explicit_max_ttl" value could not be parsed`), nil
			}
			if dur != 0 {
				badReason = "explicit_max_ttl"
			}
		case data.NumUses != 0:
			badReason = "num_uses"
		case data.Period != "":
			dur, err := parseutil.ParseDurationSecond(data.Period)
			if err != nil {
				return logical.ErrorResponse(`"period" value could not be parsed`), nil
			}
			if dur != 0 {
				badReason = "period"
			}
		}
		if badReason != "" {
			return logical.ErrorResponse(fmt.Sprintf("batch tokens cannot have %q set", badReason)), nil
		}
		tokenType = logical.TokenTypeBatch
		renewable = false
	default:
		return logical.ErrorResponse("invalid 'token_type' value"), logical.ErrInvalidRequest
	}

	// Verify the number of uses is positive
	if data.NumUses < 0 {
		return logical.ErrorResponse("number of uses cannot be negative"),
			logical.ErrInvalidRequest
	}

	// Verify the entity alias
	var explicitEntityID string
	if data.EntityAlias != "" {
		// Parameter is only allowed in combination with token role
		if role == nil {
			return logical.ErrorResponse("'entity_alias' is only allowed in combination with token role"), logical.ErrInvalidRequest
		}

		// Convert entity alias to lowercase to match the fact that role.AllowedEntityAliases
		// has also been lowercased. An entity alias will keep its case formatting, but be
		// treated as lowercase during any value cheek anywhere.
		entityAlias := strings.ToLower(data.EntityAlias)

		// Check if there is a concrete match
		if !strutil.StrListContains(role.AllowedEntityAliases, entityAlias) &&
			!strutil.StrListContainsGlob(role.AllowedEntityAliases, entityAlias) {
			return logical.ErrorResponse("invalid 'entity_alias' value"), logical.ErrInvalidRequest
		}

		// Get mount accessor which is required to lookup entity alias
		mountValidationResp := ts.core.router.MatchingMountByAccessor(req.MountAccessor)
		if mountValidationResp == nil {
			return logical.ErrorResponse("auth token mount accessor not found"), nil
		}

		// Create alias for later processing
		alias := &logical.Alias{
			Name:          data.EntityAlias,
			MountAccessor: mountValidationResp.Accessor,
			MountType:     mountValidationResp.Type,
		}

		// Create or fetch entity from entity alias
		entity, err := ts.core.identityStore.CreateOrFetchEntity(ctx, alias)
		if err != nil {
			return nil, err
		}
		if entity == nil {
			return nil, errors.New("failed to create or fetch entity from given entity alias")
		}

		// Validate that the entity is not disabled
		if entity.Disabled {
			return logical.ErrorResponse("entity from given entity alias is disabled"), logical.ErrPermissionDenied
		}

		// Set new entity id
		explicitEntityID = entity.ID
	}

	// Setup the token entry
	te := logical.TokenEntry{
		Parent: req.ClientToken,

		// The mount point is always the same since we have only one token
		// store; using req.MountPoint causes trouble in tests since they don't
		// have an official mount
		Path: fmt.Sprintf("auth/token/%s", req.Path),

		Meta:         data.Metadata,
		DisplayName:  "token",
		NumUses:      data.NumUses,
		CreationTime: time.Now().Unix(),
		NamespaceID:  ns.ID,
		Type:         tokenType,
	}

	// If the role is not nil, we add the role name as part of the token's
	// path. This makes it much easier to later revoke tokens that were issued
	// by a role (using revoke-prefix). Users can further specify a PathSuffix
	// in the role; that way they can use something like "v1", "v2" to indicate
	// role revisions, and revoke only tokens issued with a previous revision.
	if role != nil {
		te.Role = role.Name

		// If renewable hasn't been disabled in the call and the role has
		// renewability disabled, set renewable false
		if renewable && !role.Renewable {
			renewable = false
		}

		// Update te.NumUses which is equal to req.Data["num_uses"] at this point
		// 0 means unlimited so 1 is actually less than 0
		switch {
		case role.TokenNumUses == 0:
		case te.NumUses == 0:
			te.NumUses = role.TokenNumUses
		case role.TokenNumUses < te.NumUses:
			te.NumUses = role.TokenNumUses
		}

		if role.PathSuffix != "" {
			te.Path = fmt.Sprintf("%s/%s", te.Path, role.PathSuffix)
		}
	}

	// Attach the given display name if any
	if data.DisplayName != "" {
		full := "token-" + data.DisplayName
		full = displayNameSanitize.ReplaceAllString(full, "-")
		full = strings.TrimSuffix(full, "-")
		te.DisplayName = full
	}

	// Allow specifying the ID of the token if the client has root or sudo privileges
	if data.ID != "" {
		if !isSudo {
			return logical.ErrorResponse("root or sudo privileges required to specify token id"),
				logical.ErrInvalidRequest
		}
		if ns.ID != namespace.RootNamespaceID {
			return logical.ErrorResponse("token IDs can only be manually specified in the root namespace"),
				logical.ErrInvalidRequest
		}
		te.ID = data.ID
	}

	resp := &logical.Response{}

	var addDefault bool

	// N.B.: The logic here uses various calculations as to whether default
	// should be added. In the end we decided that if NoDefaultPolicy is set it
	// should be stripped out regardless, *but*, the logic of when it should
	// and shouldn't be added is kept because we want to do subset comparisons
	// based on adding default when it's correct to do so.
	switch {
	case role != nil && (len(role.AllowedPolicies) > 0 || len(role.DisallowedPolicies) > 0 ||
		len(role.AllowedPoliciesGlob) > 0 || len(role.DisallowedPoliciesGlob) > 0):
		// Holds the final set of policies as they get munged
		var finalPolicies []string

		// We don't make use of the global one because roles with allowed or
		// disallowed set do their own policy rules
		var localAddDefault bool

		// If the request doesn't say not to add "default" and if "default"
		// isn't in the disallowed list, add it. This is in line with the idea
		// that roles, when allowed/disallowed ar set, allow a subset of
		// policies to be set disjoint from the parent token's policies.
		if !data.NoDefaultPolicy && !role.TokenNoDefaultPolicy &&
			!strutil.StrListContains(role.DisallowedPolicies, "default") &&
			!strutil.StrListContainsGlob(role.DisallowedPoliciesGlob, "default") {
			localAddDefault = true
		}

		// Start with passed-in policies as a baseline, if they exist
		if len(data.Policies) > 0 {
			finalPolicies = policyutil.SanitizePolicies(data.Policies, localAddDefault)
		}

		var sanitizedRolePolicies, sanitizedRolePoliciesGlob []string

		// First check allowed policies; if policies are specified they will be
		// checked, otherwise if an allowed set exists that will be the set
		// that is used
		if len(role.AllowedPolicies) > 0 || len(role.AllowedPoliciesGlob) > 0 {
			// Note that if "default" is already in allowed, and also in
			// disallowed, this will still result in an error later since this
			// doesn't strip out default
			sanitizedRolePolicies = policyutil.SanitizePolicies(role.AllowedPolicies, localAddDefault)

			if len(finalPolicies) == 0 {
				finalPolicies = sanitizedRolePolicies
			} else {
				sanitizedRolePoliciesGlob = policyutil.SanitizePolicies(role.AllowedPoliciesGlob, false)

				for _, finalPolicy := range finalPolicies {
					if !strutil.StrListContains(sanitizedRolePolicies, finalPolicy) &&
						!strutil.StrListContainsGlob(sanitizedRolePoliciesGlob, finalPolicy) {
						return logical.ErrorResponse(fmt.Sprintf("token policies (%q) must be subset of the role's allowed policies (%q) or glob policies (%q)", finalPolicies, sanitizedRolePolicies, sanitizedRolePoliciesGlob)), logical.ErrInvalidRequest
					}
				}
			}
		} else {
			// Assign parent policies if none have been requested. As this is a
			// role, add default unless explicitly disabled.
			if len(finalPolicies) == 0 {
				finalPolicies = policyutil.SanitizePolicies(parent.Policies, localAddDefault)
			}
		}

		if len(role.DisallowedPolicies) > 0 || len(role.DisallowedPoliciesGlob) > 0 {
			// We don't add the default here because we only want to disallow it if it's explicitly set
			sanitizedRolePolicies = strutil.RemoveDuplicates(role.DisallowedPolicies, true)
			sanitizedRolePoliciesGlob = strutil.RemoveDuplicates(role.DisallowedPoliciesGlob, true)

			for _, finalPolicy := range finalPolicies {
				if strutil.StrListContains(sanitizedRolePolicies, finalPolicy) ||
					strutil.StrListContainsGlob(sanitizedRolePoliciesGlob, finalPolicy) {
					return logical.ErrorResponse(fmt.Sprintf("token policy %q is disallowed by this role", finalPolicy)), logical.ErrInvalidRequest
				}
			}
		}

		data.Policies = finalPolicies

	// We are creating a token from a parent namespace. We should only use the input
	// policies.
	case ns.ID != parent.NamespaceID:
		addDefault = !data.NoDefaultPolicy

	// No policies specified, inherit parent
	case len(data.Policies) == 0:
		// Only inherit "default" if the parent already has it, so don't touch addDefault here
		data.Policies = policyutil.SanitizePolicies(parent.Policies, policyutil.DoNotAddDefaultPolicy)

	// When a role is not in use or does not specify allowed/disallowed, only
	// permit policies to be a subset unless the client has root or sudo
	// privileges. Default is added in this case if the parent has it, unless
	// the client specified for it not to be added.
	case !isSudo:
		// Sanitize passed-in and parent policies before comparison
		sanitizedInputPolicies := policyutil.SanitizePolicies(data.Policies, policyutil.DoNotAddDefaultPolicy)
		sanitizedParentPolicies := policyutil.SanitizePolicies(parent.Policies, policyutil.DoNotAddDefaultPolicy)

		if !strutil.StrListSubset(sanitizedParentPolicies, sanitizedInputPolicies) {
			return logical.ErrorResponse("child policies must be subset of parent"), logical.ErrInvalidRequest
		}

		// If the parent has default, and they haven't requested not to get it,
		// add it. Note that if they have explicitly put "default" in
		// data.Policies it will still be added because NoDefaultPolicy
		// controls *automatic* adding.
		if !data.NoDefaultPolicy && strutil.StrListContains(parent.Policies, "default") {
			addDefault = true
		}

	// Add default by default in this case unless requested not to
	case isSudo:
		addDefault = !data.NoDefaultPolicy
	}

	te.Policies = policyutil.SanitizePolicies(data.Policies, addDefault)

	// Yes, this is a little inefficient to do it like this, but meh
	if data.NoDefaultPolicy {
		te.Policies = strutil.StrListDelete(te.Policies, "default")
	}

	// Prevent internal policies from being assigned to tokens
	for _, policy := range te.Policies {
		if strutil.StrListContains(nonAssignablePolicies, policy) {
			return logical.ErrorResponse(fmt.Sprintf("cannot assign policy %q", policy)), nil
		}
	}

	if strutil.StrListContains(te.Policies, "root") {
		// Prevent attempts to create a root token without an actual root token as parent.
		// This is to thwart privilege escalation by tokens having 'sudo' privileges.
		if !strutil.StrListContains(parent.Policies, "root") {
			return logical.ErrorResponse("root tokens may not be created without parent token being root"), logical.ErrInvalidRequest
		}

		if te.Type == logical.TokenTypeBatch {
			// Batch tokens cannot be revoked so we should never have root batch tokens
			return logical.ErrorResponse("batch tokens cannot be root tokens"), nil
		}
	}

	//
	// NOTE: Do not modify policies below this line. We need the checks above
	// to be the last checks as they must look at the final policy set.
	//

	switch {
	case role != nil:
		if role.Orphan {
			te.Parent = ""
		}

		if len(role.TokenBoundCIDRs) > 0 {
			te.BoundCIDRs = role.TokenBoundCIDRs
		}

	case data.NoParent:
		// Only allow an orphan token if the client has sudo policy
		if !isSudo {
			return logical.ErrorResponse("root or sudo privileges required to create orphan token"),
				logical.ErrInvalidRequest
		}

		te.Parent = ""

	default:
		// This comes from create-orphan, which can be properly ACLd
		if orphan {
			te.Parent = ""
		}
	}

	// At this point, it is clear whether the token is going to be an orphan or
	// not. If setEntityID is set, the entity identifier will be overwritten.
	// Otherwise, if the token is not going to be an orphan, inherit the parent's
	// entity identifier into the child token.
	switch {
	case explicitEntityID != "":
		// Overwrite the entity identifier
		te.EntityID = explicitEntityID
	case te.Parent != "":
		te.EntityID = parent.EntityID

		// If the parent has bound CIDRs, copy those into the child. We don't
		// do this if role is not nil because then we always use the role's
		// bound CIDRs; roles allow escalation of privilege in proper
		// circumstances.
		if role == nil {
			te.BoundCIDRs = parent.BoundCIDRs
		}
	}

	var explicitMaxTTLToUse time.Duration
	if data.ExplicitMaxTTL != "" {
		dur, err := parseutil.ParseDurationSecond(data.ExplicitMaxTTL)
		if err != nil {
			return logical.ErrorResponse(err.Error()), logical.ErrInvalidRequest
		}
		if dur < 0 {
			return logical.ErrorResponse("explicit_max_ttl must be positive"), logical.ErrInvalidRequest
		}
		te.ExplicitMaxTTL = dur
		explicitMaxTTLToUse = dur
	}

	var periodToUse time.Duration
	if data.Period != "" {
		dur, err := parseutil.ParseDurationSecond(data.Period)
		if err != nil {
			return logical.ErrorResponse(err.Error()), logical.ErrInvalidRequest
		}

		switch {
		case dur < 0:
			return logical.ErrorResponse("period must be positive"), logical.ErrInvalidRequest
		case dur == 0:
		default:
			if !isSudo {
				return logical.ErrorResponse("root or sudo privileges required to create periodic token"),
					logical.ErrInvalidRequest
			}
			te.Period = dur
			periodToUse = dur
		}
	}

	// Parse the TTL/lease if any
	if data.TTL != "" {
		dur, err := parseutil.ParseDurationSecond(data.TTL)
		if err != nil {
			return logical.ErrorResponse(err.Error()), logical.ErrInvalidRequest
		}
		if dur < 0 {
			return logical.ErrorResponse("ttl must be positive"), logical.ErrInvalidRequest
		}
		te.TTL = dur
	} else if data.Lease != "" {
		// This block is compatibility
		dur, err := time.ParseDuration(data.Lease)
		if err != nil {
			return logical.ErrorResponse(err.Error()), logical.ErrInvalidRequest
		}
		if dur < 0 {
			return logical.ErrorResponse("lease must be positive"), logical.ErrInvalidRequest
		}
		te.TTL = dur
	}

	// Set the lesser period/explicit max TTL if defined both in arguments and
	// in role. Batch tokens will error out if not set via role, but here we
	// need to explicitly check
	if role != nil && te.Type != logical.TokenTypeBatch {
		if role.TokenExplicitMaxTTL != 0 {
			switch {
			case explicitMaxTTLToUse == 0:
				explicitMaxTTLToUse = role.TokenExplicitMaxTTL
			default:
				if role.TokenExplicitMaxTTL < explicitMaxTTLToUse {
					explicitMaxTTLToUse = role.TokenExplicitMaxTTL
				}
				resp.AddWarning(fmt.Sprintf("Explicit max TTL specified both during creation call and in role; using the lesser value of %d seconds", int64(explicitMaxTTLToUse.Seconds())))
			}
		}
		if role.TokenPeriod != 0 {
			switch {
			case periodToUse == 0:
				periodToUse = role.TokenPeriod
			default:
				if role.TokenPeriod < periodToUse {
					periodToUse = role.TokenPeriod
				}
				resp.AddWarning(fmt.Sprintf("Period specified both during creation call and in role; using the lesser value of %d seconds", int64(periodToUse.Seconds())))
			}
		}
	}

	sysView := ts.System().(extendedSystemView)

	// Only calculate a TTL if you are A) periodic, B) have a TTL, C) do not have a TTL and are not a root token
	if periodToUse > 0 || te.TTL > 0 || (te.TTL == 0 && !strutil.StrListContains(te.Policies, "root")) {
		ttl, warnings, err := framework.CalculateTTL(sysView, 0, te.TTL, periodToUse, 0, explicitMaxTTLToUse, time.Unix(te.CreationTime, 0))
		if err != nil {
			return nil, err
		}
		for _, warning := range warnings {
			resp.AddWarning(warning)
		}
		te.TTL = ttl
	}

	// Root tokens are still bound by explicit max TTL
	if te.TTL == 0 && explicitMaxTTLToUse > 0 {
		te.TTL = explicitMaxTTLToUse
	}

	// Don't advertise non-expiring root tokens as renewable, as attempts to
	// renew them are denied. Don't CIDR-restrict these either.
	if te.TTL == 0 {
		if parent.TTL != 0 {
			return logical.ErrorResponse("expiring root tokens cannot create non-expiring root tokens"), logical.ErrInvalidRequest
		}
		renewable = false
		te.BoundCIDRs = nil
	}

	if te.ID != "" {
		resp.AddWarning("Supplying a custom ID for the token uses the weaker SHA1 hashing instead of the more secure SHA2-256 HMAC for token obfuscation. SHA1 hashed tokens on the wire leads to less secure lookups.")
	}

	// Create the token
	if err := ts.create(ctx, &te); err != nil {
		return logical.ErrorResponse(err.Error()), logical.ErrInvalidRequest
	}

	// Count the successful token creation.
	ttl_label := metricsutil.TTLBucket(te.TTL)
	mountPointWithoutNs := ns.TrimmedPath(req.MountPoint)
	ts.core.metricSink.IncrCounterWithLabels(
		[]string{"token", "creation"},
		1,
		[]metrics.Label{
			metricsutil.NamespaceLabel(ns),
			{"auth_method", "token"},
			{"mount_point", mountPointWithoutNs}, // path, not accessor
			{"creation_ttl", ttl_label},
			{"token_type", tokenType.String()},
		},
	)

	// Generate the response
	resp.Auth = &logical.Auth{
		NumUses:     te.NumUses,
		DisplayName: te.DisplayName,
		Policies:    te.Policies,
		Metadata:    te.Meta,
		LeaseOptions: logical.LeaseOptions{
			TTL:       te.TTL,
			Renewable: renewable,
		},
		ClientToken:    te.ID,
		Accessor:       te.Accessor,
		EntityID:       te.EntityID,
		Period:         periodToUse,
		ExplicitMaxTTL: explicitMaxTTLToUse,
		CreationPath:   te.Path,
		TokenType:      te.Type,
		Orphan:         te.Parent == "",
	}

	for _, p := range te.Policies {
		policy, err := ts.core.policyStore.GetPolicy(ctx, p, PolicyTypeToken)
		if err != nil {
			return logical.ErrorResponse(fmt.Sprintf("could not look up policy %s", p)), nil
		}
		if policy == nil {
			resp.AddWarning(fmt.Sprintf("Policy %q does not exist", p))
		}
	}

	return resp, nil
}

// handleRevokeSelf handles the auth/token/revoke-self path for revocation of tokens
// in a way that revokes all child tokens. Normally, using sys/revoke/leaseID will revoke
// the token and all children anyways, but that is only available when there is a lease.
func (ts *TokenStore) handleRevokeSelf(ctx context.Context, req *logical.Request, data *framework.FieldData) (*logical.Response, error) {
	return ts.revokeCommon(ctx, req, data, req.ClientToken)
}

// handleRevokeTree handles the auth/token/revoke/id path for revocation of tokens
// in a way that revokes all child tokens. Normally, using sys/revoke/leaseID will revoke
// the token and all children anyways, but that is only available when there is a lease.
func (ts *TokenStore) handleRevokeTree(ctx context.Context, req *logical.Request, data *framework.FieldData) (*logical.Response, error) {
	id := data.Get("token").(string)
	if id == "" {
		return logical.ErrorResponse("missing token ID"), logical.ErrInvalidRequest
	}

	if resp, err := ts.revokeCommon(ctx, req, data, id); resp != nil || err != nil {
		return resp, err
	}

	return nil, nil
}

func (ts *TokenStore) revokeCommon(ctx context.Context, req *logical.Request, data *framework.FieldData, id string) (*logical.Response, error) {
	te, err := ts.Lookup(ctx, id)
	if err != nil {
		return nil, err
	}
	if te == nil {
		return nil, nil
	}

	if te.Type == logical.TokenTypeBatch {
		return logical.ErrorResponse("batch tokens cannot be revoked"), nil
	}

	tokenNS, err := NamespaceByID(ctx, te.NamespaceID, ts.core)
	if err != nil {
		return nil, err
	}
	if tokenNS == nil {
		return nil, namespace.ErrNoNamespace
	}

	revokeCtx := namespace.ContextWithNamespace(ts.quitContext, tokenNS)
	leaseID, err := ts.expiration.CreateOrFetchRevocationLeaseByToken(revokeCtx, te)
	if err != nil {
		return nil, err
	}

	err = ts.expiration.Revoke(revokeCtx, leaseID)
	if err != nil {
		return nil, err
	}

	return nil, nil
}

// handleRevokeOrphan handles the auth/token/revoke-orphan/id path for revocation of tokens
// in a way that leaves child tokens orphaned. Normally, using sys/revoke/leaseID will revoke
// the token and all children.
func (ts *TokenStore) handleRevokeOrphan(ctx context.Context, req *logical.Request, data *framework.FieldData) (*logical.Response, error) {
	// Parse the id
	id := data.Get("token").(string)
	if id == "" {
		return logical.ErrorResponse("missing token ID"), logical.ErrInvalidRequest
	}

	// Check if the client token has sudo/root privileges for the requested path
	isSudo := ts.System().(extendedSystemView).SudoPrivilege(ctx, req.MountPoint+req.Path, req.ClientToken)

	if !isSudo {
		return logical.ErrorResponse("root or sudo privileges required to revoke and orphan"),
			logical.ErrInvalidRequest
	}

	// Do a lookup. Among other things, that will ensure that this is either
	// running in the same namespace or a parent.
	te, err := ts.Lookup(ctx, id)
	if err != nil {
		return nil, fmt.Errorf("error when looking up token to revoke: %w", err)
	}
	if te == nil {
		return logical.ErrorResponse("token to revoke not found"), logical.ErrInvalidRequest
	}

	if te.Type == logical.TokenTypeBatch {
		return logical.ErrorResponse("batch tokens cannot be revoked"), nil
	}

	// Revoke and orphan
	if err := ts.revokeOrphan(ctx, id); err != nil {
		return logical.ErrorResponse(err.Error()), logical.ErrInvalidRequest
	}

	return nil, nil
}

func (ts *TokenStore) handleLookupSelf(ctx context.Context, req *logical.Request, data *framework.FieldData) (*logical.Response, error) {
	data.Raw["token"] = req.ClientToken
	return ts.handleLookup(ctx, req, data)
}

// handleLookup handles the auth/token/lookup/id path for querying information about
// a particular token. This can be used to see which policies are applicable.
func (ts *TokenStore) handleLookup(ctx context.Context, req *logical.Request, data *framework.FieldData) (*logical.Response, error) {
	id := data.Get("token").(string)
	if id == "" {
		id = req.ClientToken
	}
	if id == "" {
		return logical.ErrorResponse("missing token ID"), logical.ErrInvalidRequest
	}

	lock := locksutil.LockForKey(ts.tokenLocks, id)
	lock.RLock()
	defer lock.RUnlock()

	out, err := ts.lookupInternal(ctx, id, false, true)
	if err != nil {
		return logical.ErrorResponse(err.Error()), logical.ErrInvalidRequest
	}

	if out == nil {
		return logical.ErrorResponse("bad token"), logical.ErrPermissionDenied
	}

	// Generate a response. We purposely omit the parent reference otherwise
	// you could escalate your privileges.
	resp := &logical.Response{
		Data: map[string]interface{}{
			"id":               out.ID,
			"accessor":         out.Accessor,
			"policies":         out.Policies,
			"path":             out.Path,
			"meta":             out.Meta,
			"display_name":     out.DisplayName,
			"num_uses":         out.NumUses,
			"orphan":           false,
			"creation_time":    int64(out.CreationTime),
			"creation_ttl":     int64(out.TTL.Seconds()),
			"expire_time":      nil,
			"ttl":              int64(0),
			"explicit_max_ttl": int64(out.ExplicitMaxTTL.Seconds()),
			"entity_id":        out.EntityID,
			"type":             out.Type.String(),
		},
	}

	if out.Parent == "" {
		resp.Data["orphan"] = true
	}

	if out.Role != "" {
		resp.Data["role"] = out.Role
	}

	if out.Period != 0 {
		resp.Data["period"] = int64(out.Period.Seconds())
	}

	if len(out.BoundCIDRs) > 0 {
		resp.Data["bound_cidrs"] = out.BoundCIDRs
	}

	tokenNS, err := NamespaceByID(ctx, out.NamespaceID, ts.core)
	if err != nil {
		return logical.ErrorResponse(err.Error()), logical.ErrInvalidRequest
	}
	if tokenNS == nil {
		return nil, namespace.ErrNoNamespace
	}

	if out.NamespaceID != namespace.RootNamespaceID {
		resp.Data["namespace_path"] = tokenNS.Path
	}

	// Fetch the last renewal time
	leaseTimes, err := ts.expiration.FetchLeaseTimesByToken(ctx, out)
	if err != nil {
		return logical.ErrorResponse(err.Error()), logical.ErrInvalidRequest
	}
	if leaseTimes != nil {
		if !leaseTimes.LastRenewalTime.IsZero() {
			resp.Data["last_renewal_time"] = leaseTimes.LastRenewalTime.Unix()
			resp.Data["last_renewal"] = leaseTimes.LastRenewalTime
		}
		if !leaseTimes.ExpireTime.IsZero() {
			resp.Data["expire_time"] = leaseTimes.ExpireTime
			resp.Data["ttl"] = leaseTimes.ttl()
		}
		renewable, _ := leaseTimes.renewable()
		resp.Data["renewable"] = renewable
		resp.Data["issue_time"] = leaseTimes.IssueTime
	}

	if out.EntityID != "" {
<<<<<<< HEAD
		_, identityPolicies, err := ts.core.fetchEntityAndDerivedPolicies(ctx, tokenNS, out.EntityID, out.SkipIdentityInheritance)
=======
		_, identityPolicies, err := ts.core.fetchEntityAndDerivedPolicies(ctx, tokenNS, out.EntityID, out.NoIdentityPolicies)
>>>>>>> e0ff7fab
		if err != nil {
			return nil, err
		}
		if len(identityPolicies) != 0 {
			resp.Data["identity_policies"] = identityPolicies[out.NamespaceID]
			delete(identityPolicies, out.NamespaceID)
			resp.Data["external_namespace_policies"] = identityPolicies
		}
	}

	return resp, nil
}

func (ts *TokenStore) handleRenewSelf(ctx context.Context, req *logical.Request, data *framework.FieldData) (*logical.Response, error) {
	data.Raw["token"] = req.ClientToken
	return ts.handleRenew(ctx, req, data)
}

// handleRenew handles the auth/token/renew/id path for renewal of tokens.
// This is used to prevent token expiration and revocation.
func (ts *TokenStore) handleRenew(ctx context.Context, req *logical.Request, data *framework.FieldData) (*logical.Response, error) {
	id := data.Get("token").(string)
	if id == "" {
		return logical.ErrorResponse("missing token ID"), logical.ErrInvalidRequest
	}
	incrementRaw := data.Get("increment").(int)

	// Convert the increment
	increment := time.Duration(incrementRaw) * time.Second

	// Lookup the token
	te, err := ts.Lookup(ctx, id)
	if err != nil {
		return nil, fmt.Errorf("error looking up token to renew: %w", err)
	}
	if te == nil {
		return logical.ErrorResponse("token not found"), logical.ErrInvalidRequest
	}

	var resp *logical.Response

	if te.Type == logical.TokenTypeBatch {
		return logical.ErrorResponse("batch tokens cannot be renewed"), nil
	}

	// Renew the token and its children
	resp, err = ts.expiration.RenewToken(ctx, req, te, increment)

	return resp, err
}

func (ts *TokenStore) authRenew(ctx context.Context, req *logical.Request, d *framework.FieldData) (*logical.Response, error) {
	if req.Auth == nil {
		return nil, fmt.Errorf("request auth is nil")
	}

	te, err := ts.Lookup(ctx, req.Auth.ClientToken)
	if err != nil {
		return nil, fmt.Errorf("error looking up token: %w", err)
	}
	if te == nil {
		return nil, fmt.Errorf("no token entry found during lookup")
	}

	if te.Role == "" {
		req.Auth.Period = te.Period
		req.Auth.ExplicitMaxTTL = te.ExplicitMaxTTL
		return &logical.Response{Auth: req.Auth}, nil
	}

	role, err := ts.tokenStoreRole(ctx, te.Role)
	if err != nil {
		return nil, fmt.Errorf("error looking up role %q: %w", te.Role, err)
	}
	if role == nil {
		return nil, fmt.Errorf("original token role %q could not be found, not renewing", te.Role)
	}

	req.Auth.Period = role.TokenPeriod
	req.Auth.ExplicitMaxTTL = role.TokenExplicitMaxTTL
	return &logical.Response{Auth: req.Auth}, nil
}

func (ts *TokenStore) tokenStoreRole(ctx context.Context, name string) (*tsRoleEntry, error) {
	ns, err := namespace.FromContext(ctx)
	if err != nil {
		return nil, err
	}

	entry, err := ts.rolesView(ns).Get(ctx, name)
	if err != nil {
		return nil, err
	}
	if entry == nil {
		return nil, nil
	}

	var result tsRoleEntry
	if err := entry.DecodeJSON(&result); err != nil {
		return nil, err
	}

	if result.TokenType == logical.TokenTypeDefault {
		result.TokenType = logical.TokenTypeDefaultService
	}

	// Token field upgrades. We preserve the original value for read
	// compatibility.
	if result.Period > 0 && result.TokenPeriod == 0 {
		result.TokenPeriod = result.Period
	}
	if result.ExplicitMaxTTL > 0 && result.TokenExplicitMaxTTL == 0 {
		result.TokenExplicitMaxTTL = result.ExplicitMaxTTL
	}
	if len(result.BoundCIDRs) > 0 && len(result.TokenBoundCIDRs) == 0 {
		result.TokenBoundCIDRs = result.BoundCIDRs
	}

	return &result, nil
}

func (ts *TokenStore) tokenStoreRoleList(ctx context.Context, req *logical.Request, d *framework.FieldData) (*logical.Response, error) {
	ns, err := namespace.FromContext(ctx)
	if err != nil {
		return nil, err
	}

	entries, err := ts.rolesView(ns).List(ctx, "")
	if err != nil {
		return nil, err
	}

	ret := make([]string, len(entries))
	for i, entry := range entries {
		ret[i] = strings.TrimPrefix(entry, rolesPrefix)
	}

	return logical.ListResponse(ret), nil
}

func (ts *TokenStore) tokenStoreRoleDelete(ctx context.Context, req *logical.Request, data *framework.FieldData) (*logical.Response, error) {
	ns, err := namespace.FromContext(ctx)
	if err != nil {
		return nil, err
	}

	err = ts.rolesView(ns).Delete(ctx, data.Get("role_name").(string))
	if err != nil {
		return nil, err
	}

	return nil, nil
}

func (ts *TokenStore) tokenStoreRoleRead(ctx context.Context, req *logical.Request, data *framework.FieldData) (*logical.Response, error) {
	role, err := ts.tokenStoreRole(ctx, data.Get("role_name").(string))
	if err != nil {
		return nil, err
	}
	if role == nil {
		return nil, nil
	}

	// TODO (1.4): Remove "period" and "explicit_max_ttl" if they're zero
	resp := &logical.Response{
		Data: map[string]interface{}{
			"period":                   int64(role.Period.Seconds()),
			"token_period":             int64(role.TokenPeriod.Seconds()),
			"explicit_max_ttl":         int64(role.ExplicitMaxTTL.Seconds()),
			"token_explicit_max_ttl":   int64(role.TokenExplicitMaxTTL.Seconds()),
			"disallowed_policies":      role.DisallowedPolicies,
			"allowed_policies":         role.AllowedPolicies,
			"disallowed_policies_glob": role.DisallowedPoliciesGlob,
			"allowed_policies_glob":    role.AllowedPoliciesGlob,
			"name":                     role.Name,
			"orphan":                   role.Orphan,
			"path_suffix":              role.PathSuffix,
			"renewable":                role.Renewable,
			"token_type":               role.TokenType.String(),
			"allowed_entity_aliases":   role.AllowedEntityAliases,
			"token_no_default_policy":  role.TokenNoDefaultPolicy,
		},
	}

	if len(role.TokenBoundCIDRs) > 0 {
		resp.Data["token_bound_cidrs"] = role.TokenBoundCIDRs
	}
	if len(role.BoundCIDRs) > 0 {
		resp.Data["bound_cidrs"] = role.BoundCIDRs
	}
	if role.TokenNumUses > 0 {
		resp.Data["token_num_uses"] = role.TokenNumUses
	}

	return resp, nil
}

func (ts *TokenStore) tokenStoreRoleExistenceCheck(ctx context.Context, req *logical.Request, data *framework.FieldData) (bool, error) {
	name := data.Get("role_name").(string)
	if name == "" {
		return false, fmt.Errorf("role name cannot be empty")
	}
	role, err := ts.tokenStoreRole(ctx, name)
	if err != nil {
		return false, err
	}

	return role != nil, nil
}

func (ts *TokenStore) tokenStoreRoleCreateUpdate(ctx context.Context, req *logical.Request, data *framework.FieldData) (*logical.Response, error) {
	name := data.Get("role_name").(string)
	if name == "" {
		return logical.ErrorResponse("role name cannot be empty"), nil
	}
	entry, err := ts.tokenStoreRole(ctx, name)
	if err != nil {
		return nil, err
	}

	// Due to the existence check, entry will only be nil if it's a create
	// operation, so just create a new one
	if entry == nil {
		entry = &tsRoleEntry{
			Name: name,
		}
	}

	// First parse fields not duplicated by the token helper
	{
		orphanInt, ok := data.GetOk("orphan")
		if ok {
			entry.Orphan = orphanInt.(bool)
		} else if req.Operation == logical.CreateOperation {
			entry.Orphan = data.Get("orphan").(bool)
		}

		renewableInt, ok := data.GetOk("renewable")
		if ok {
			entry.Renewable = renewableInt.(bool)
		} else if req.Operation == logical.CreateOperation {
			entry.Renewable = data.Get("renewable").(bool)
		}

		pathSuffixInt, ok := data.GetOk("path_suffix")
		if ok {
			pathSuffix := pathSuffixInt.(string)
			switch {
			case pathSuffix != "":
				matched := pathSuffixSanitize.MatchString(pathSuffix)
				if !matched {
					return logical.ErrorResponse(fmt.Sprintf(
						"given role path suffix contains invalid characters; must match %s",
						pathSuffixSanitize.String())), nil
				}
			}
			entry.PathSuffix = pathSuffix
		} else if req.Operation == logical.CreateOperation {
			entry.PathSuffix = data.Get("path_suffix").(string)
		}

		if strings.Contains(entry.PathSuffix, "..") {
			return logical.ErrorResponse(fmt.Sprintf("error registering path suffix: %s", consts.ErrPathContainsParentReferences)), nil
		}

		allowedPoliciesRaw, ok := data.GetOk("allowed_policies")
		if ok {
			entry.AllowedPolicies = policyutil.SanitizePolicies(allowedPoliciesRaw.([]string), policyutil.DoNotAddDefaultPolicy)
		} else if req.Operation == logical.CreateOperation {
			entry.AllowedPolicies = policyutil.SanitizePolicies(data.Get("allowed_policies").([]string), policyutil.DoNotAddDefaultPolicy)
		}

		disallowedPoliciesRaw, ok := data.GetOk("disallowed_policies")
		if ok {
			entry.DisallowedPolicies = strutil.RemoveDuplicates(disallowedPoliciesRaw.([]string), true)
		} else if req.Operation == logical.CreateOperation {
			entry.DisallowedPolicies = strutil.RemoveDuplicates(data.Get("disallowed_policies").([]string), true)
		}

		allowedPoliciesGlobRaw, ok := data.GetOk("allowed_policies_glob")
		if ok {
			entry.AllowedPoliciesGlob = policyutil.SanitizePolicies(allowedPoliciesGlobRaw.([]string), policyutil.DoNotAddDefaultPolicy)
		} else if req.Operation == logical.CreateOperation {
			entry.AllowedPoliciesGlob = policyutil.SanitizePolicies(data.Get("allowed_policies_glob").([]string), policyutil.DoNotAddDefaultPolicy)
		}

		disallowedPoliciesGlobRaw, ok := data.GetOk("disallowed_policies_glob")
		if ok {
			entry.DisallowedPoliciesGlob = strutil.RemoveDuplicates(disallowedPoliciesGlobRaw.([]string), true)
		} else if req.Operation == logical.CreateOperation {
			entry.DisallowedPoliciesGlob = strutil.RemoveDuplicates(data.Get("disallowed_policies_glob").([]string), true)
		}
	}

	// We handle token type a bit differently than tokenutil does so we need to
	// cache and handle it after
	var tokenTypeStr *string
	oldEntryTokenType := entry.TokenType
	if tokenTypeRaw, ok := data.Raw["token_type"]; ok {
		tokenTypeStr = new(string)
		*tokenTypeStr = tokenTypeRaw.(string)
		delete(data.Raw, "token_type")
		entry.TokenType = logical.TokenTypeDefault
	}

	// Next parse token fields from the helper
	if err := entry.ParseTokenFields(req, data); err != nil {
		return logical.ErrorResponse(fmt.Errorf("error parsing role fields: %w", err).Error()), nil
	}

	entry.TokenType = oldEntryTokenType
	if entry.TokenType == logical.TokenTypeDefault {
		entry.TokenType = logical.TokenTypeDefaultService
	}
	if tokenTypeStr != nil {
		switch *tokenTypeStr {
		case "service":
			entry.TokenType = logical.TokenTypeService
		case "batch":
			entry.TokenType = logical.TokenTypeBatch
		case "default-service":
			entry.TokenType = logical.TokenTypeDefaultService
		case "default-batch":
			entry.TokenType = logical.TokenTypeDefaultBatch
		default:
			return logical.ErrorResponse(fmt.Sprintf("invalid 'token_type' value %q", *tokenTypeStr)), nil
		}
	}

	var resp *logical.Response

	// Now handle backwards compat. Prefer token_ fields over others if both
	// are set. We set the original fields here so that on read of token role
	// we can return the same values that were set. We clear out the Token*
	// values because otherwise when we read the role back we'll read stale
	// data since if they're not emptied they'll take precedence.
	periodRaw, ok := data.GetOk("token_period")
	if !ok {
		periodRaw, ok = data.GetOk("period")
		if ok {
			entry.Period = time.Second * time.Duration(periodRaw.(int))
			entry.TokenPeriod = entry.Period
		}
	} else {
		_, ok = data.GetOk("period")
		if ok {
			if resp == nil {
				resp = &logical.Response{}
			}
			resp.AddWarning("Both 'token_period' and deprecated 'period' value supplied, ignoring the deprecated value")
		}
		entry.Period = 0
	}

	boundCIDRsRaw, ok := data.GetOk("token_bound_cidrs")
	if !ok {
		boundCIDRsRaw, ok = data.GetOk("bound_cidrs")
		if ok {
			boundCIDRs, err := parseutil.ParseAddrs(boundCIDRsRaw.([]string))
			if err != nil {
				return logical.ErrorResponse(fmt.Errorf("error parsing bound_cidrs: %w", err).Error()), nil
			}
			entry.BoundCIDRs = boundCIDRs
			entry.TokenBoundCIDRs = entry.BoundCIDRs
		}
	} else {
		_, ok = data.GetOk("bound_cidrs")
		if ok {
			if resp == nil {
				resp = &logical.Response{}
			}
			resp.AddWarning("Both 'token_bound_cidrs' and deprecated 'bound_cidrs' value supplied, ignoring the deprecated value")
		}
		entry.BoundCIDRs = nil
	}

	finalExplicitMaxTTL := entry.TokenExplicitMaxTTL
	explicitMaxTTLRaw, ok := data.GetOk("token_explicit_max_ttl")
	if !ok {
		explicitMaxTTLRaw, ok = data.GetOk("explicit_max_ttl")
		if ok {
			entry.ExplicitMaxTTL = time.Second * time.Duration(explicitMaxTTLRaw.(int))
			entry.TokenExplicitMaxTTL = entry.ExplicitMaxTTL
		}
		finalExplicitMaxTTL = entry.ExplicitMaxTTL
	} else {
		_, ok = data.GetOk("explicit_max_ttl")
		if ok {
			if resp == nil {
				resp = &logical.Response{}
			}
			resp.AddWarning("Both 'token_explicit_max_ttl' and deprecated 'explicit_max_ttl' value supplied, ignoring the deprecated value")
		}
		entry.ExplicitMaxTTL = 0
	}
	if finalExplicitMaxTTL != 0 {
		sysView := ts.System()

		if sysView.MaxLeaseTTL() != time.Duration(0) && finalExplicitMaxTTL > sysView.MaxLeaseTTL() {
			if resp == nil {
				resp = &logical.Response{}
			}
			resp.AddWarning(fmt.Sprintf(
				"Given explicit max TTL of %d is greater than system/mount allowed value of %d seconds; until this is fixed attempting to create tokens against this role will result in an error",
				int64(finalExplicitMaxTTL.Seconds()), int64(sysView.MaxLeaseTTL().Seconds())))
		}
	}

	// no legacy version without the token_ prefix to check for
	tokenNumUses, ok := data.GetOk("token_num_uses")
	if ok {
		entry.TokenNumUses = tokenNumUses.(int)
	}

	// Run validity checks on token type
	if entry.TokenType == logical.TokenTypeBatch {
		if !entry.Orphan {
			return logical.ErrorResponse("'token_type' cannot be 'batch' when role is set to generate non-orphan tokens"), nil
		}
		if entry.Period != 0 || entry.TokenPeriod != 0 {
			return logical.ErrorResponse("'token_type' cannot be 'batch' when role is set to generate periodic tokens"), nil
		}
		if entry.Renewable {
			return logical.ErrorResponse("'token_type' cannot be 'batch' when role is set to generate renewable tokens"), nil
		}
		if entry.ExplicitMaxTTL != 0 || entry.TokenExplicitMaxTTL != 0 {
			return logical.ErrorResponse("'token_type' cannot be 'batch' when role is set to generate tokens with an explicit max TTL"), nil
		}
	}

	allowedEntityAliasesRaw, ok := data.GetOk("allowed_entity_aliases")
	if ok {
		entry.AllowedEntityAliases = strutil.RemoveDuplicates(allowedEntityAliasesRaw.([]string), true)
	}

	ns, err := namespace.FromContext(ctx)
	if err != nil {
		return nil, err
	}

	// Store it
	jsonEntry, err := logical.StorageEntryJSON(name, entry)
	if err != nil {
		return nil, err
	}
	if err := ts.rolesView(ns).Put(ctx, jsonEntry); err != nil {
		return nil, err
	}

	return resp, nil
}

func suppressRestoreModeError(err error) error {
	if err != nil {
		if strings.Contains(err.Error(), ErrInRestoreMode.Error()) {
			return nil
		}
	}
	return err
}

// gaugeCollector is responsible for counting the number of tokens by
// namespace. Separate versions cover the other two counts; this is somewhat
// less efficient than doing just one pass over the tokens and can
// be fixed later.
func (ts *TokenStore) gaugeCollector(ctx context.Context) ([]metricsutil.GaugeLabelValues, error) {
	if ts.expiration == nil {
		return []metricsutil.GaugeLabelValues{}, errors.New("expiration manager is nil")
	}

	allNamespaces := ts.core.collectNamespaces()
	values := make([]metricsutil.GaugeLabelValues, len(allNamespaces))
	namespacePosition := make(map[string]int)

	// If we increment the float32 value by 1.0 each time, then we cap out
	// at around 16 million. So, we should keep a separate integer array
	// to potentially handle a larger number of tokens.
	intValues := make([]int, len(allNamespaces))
	for i, ns := range allNamespaces {
		values[i].Labels = []metrics.Label{metricsutil.NamespaceLabel(ns)}
		namespacePosition[ns.ID] = i
	}

	err := ts.expiration.WalkTokens(func(leaseID string, auth *logical.Auth, path string) bool {
		select {
		// Abort and return empty collection if it's taking too much time, nonblocking check.
		case <-ctx.Done():
			return false
		default:
			_, nsID := namespace.SplitIDFromString(leaseID)
			if nsID == "" {
				nsID = namespace.RootNamespaceID
			}
			// A new namespace could be created while
			// we're counting, ignore it until the next iteration.
			pos, ok := namespacePosition[nsID]
			if ok {
				intValues[pos] += 1
			}
			return true
		}
	})
	if err != nil {
		return []metricsutil.GaugeLabelValues{}, suppressRestoreModeError(err)
	}

	// If collection was cancelled, return an empty array.
	select {
	case <-ctx.Done():
		return []metricsutil.GaugeLabelValues{}, nil
	default:
		break
	}

	for i := range values {
		values[i].Value = float32(intValues[i])
	}
	return values, nil
}

func (ts *TokenStore) gaugeCollectorByPolicy(ctx context.Context) ([]metricsutil.GaugeLabelValues, error) {
	if ts.expiration == nil {
		return []metricsutil.GaugeLabelValues{}, errors.New("expiration manager is nil")
	}

	allNamespaces := ts.core.collectNamespaces()
	byNsAndPolicy := make(map[string]map[string]int)

	err := ts.expiration.WalkTokens(func(leaseID string, auth *logical.Auth, path string) bool {
		select {
		// Abort and return empty collection if it's taking too much time, nonblocking check.
		case <-ctx.Done():
			return false
		default:
			_, nsID := namespace.SplitIDFromString(leaseID)
			if nsID == "" {
				nsID = namespace.RootNamespaceID
			}
			policyMap, ok := byNsAndPolicy[nsID]
			if !ok {
				policyMap = make(map[string]int)
				byNsAndPolicy[nsID] = policyMap
			}
			for _, policy := range auth.Policies {
				policyMap[policy] = policyMap[policy] + 1
			}
			return true
		}
	})
	if err != nil {
		return []metricsutil.GaugeLabelValues{}, suppressRestoreModeError(err)
	}

	// If collection was cancelled, return an empty array.
	select {
	case <-ctx.Done():
		return []metricsutil.GaugeLabelValues{}, nil
	default:
		break
	}

	// TODO: can we estimate the needed size?
	flattenedResults := make([]metricsutil.GaugeLabelValues, 0)
	for _, ns := range allNamespaces {
		for policy, count := range byNsAndPolicy[ns.ID] {
			flattenedResults = append(flattenedResults,
				metricsutil.GaugeLabelValues{
					Labels: []metrics.Label{
						metricsutil.NamespaceLabel(ns),
						{"policy", policy},
					},
					Value: float32(count),
				})
		}
	}
	return flattenedResults, nil
}

func (ts *TokenStore) gaugeCollectorByTtl(ctx context.Context) ([]metricsutil.GaugeLabelValues, error) {
	if ts.expiration == nil {
		return []metricsutil.GaugeLabelValues{}, errors.New("expiration manager is nil")
	}

	allNamespaces := ts.core.collectNamespaces()
	byNsAndBucket := make(map[string]map[string]int)

	err := ts.expiration.WalkTokens(func(leaseID string, auth *logical.Auth, path string) bool {
		select {
		// Abort and return empty collection if it's taking too much time, nonblocking check.
		case <-ctx.Done():
			return false
		default:
			if auth == nil {
				return true
			}

			_, nsID := namespace.SplitIDFromString(leaseID)
			if nsID == "" {
				nsID = namespace.RootNamespaceID
			}
			bucketMap, ok := byNsAndBucket[nsID]
			if !ok {
				bucketMap = make(map[string]int)
				byNsAndBucket[nsID] = bucketMap
			}
			bucket := metricsutil.TTLBucket(auth.TTL)
			// Zero is a special value in this context
			if auth.TTL == time.Duration(0) {
				bucket = metricsutil.OverflowBucket
			}

			bucketMap[bucket] = bucketMap[bucket] + 1
			return true
		}
	})
	if err != nil {
		return []metricsutil.GaugeLabelValues{}, suppressRestoreModeError(err)
	}

	// If collection was cancelled, return an empty array.
	select {
	case <-ctx.Done():
		return []metricsutil.GaugeLabelValues{}, nil
	default:
		break
	}

	// 10 different time buckets, at the moment, though many should
	// be unused.
	flattenedResults := make([]metricsutil.GaugeLabelValues, 0, len(allNamespaces)*10)
	for _, ns := range allNamespaces {
		for bucket, count := range byNsAndBucket[ns.ID] {
			flattenedResults = append(flattenedResults,
				metricsutil.GaugeLabelValues{
					Labels: []metrics.Label{
						metricsutil.NamespaceLabel(ns),
						{"creation_ttl", bucket},
					},
					Value: float32(count),
				})
		}
	}
	return flattenedResults, nil
}

func (ts *TokenStore) gaugeCollectorByMethod(ctx context.Context) ([]metricsutil.GaugeLabelValues, error) {
	if ts.expiration == nil {
		return []metricsutil.GaugeLabelValues{}, errors.New("expiration manager is nil")
	}

	rootContext := namespace.RootContext(ctx)
	allNamespaces := ts.core.collectNamespaces()
	byNsAndMethod := make(map[string]map[string]int)

	// Cache the prefixes that we find locally rather than
	// hitting the shared mount table every time
	prefixTree := radix.New()

	pathToPrefix := func(nsID string, path string) string {
		ns, err := NamespaceByID(rootContext, nsID, ts.core)
		if ns == nil || err != nil {
			return "unknown"
		}
		ctx := namespace.ContextWithNamespace(rootContext, ns)

		key := ns.Path + path
		_, method, ok := prefixTree.LongestPrefix(key)
		if ok {
			return method.(string)
		}

		// Look up the path from the lease within the correct namespace
		// Need to hold stateLock while accessing the router.
		ts.core.stateLock.RLock()
		defer ts.core.stateLock.RUnlock()
		mountEntry := ts.core.router.MatchingMountEntry(ctx, path)
		if mountEntry == nil {
			return "unknown"
		}

		// mountEntry.Path lacks the "auth/" prefix; perhaps we should
		// refactor router to provide a method that returns both the matching
		// path *and* the the mount entry?
		// Or we could just always add "auth/"?
		matchingMount := ts.core.router.MatchingMount(ctx, path)
		if matchingMount == "" {
			// Shouldn't happen, but a race is possible?
			return mountEntry.Type
		}

		key = ns.Path + matchingMount
		prefixTree.Insert(key, mountEntry.Type)
		return mountEntry.Type
	}

	err := ts.expiration.WalkTokens(func(leaseID string, auth *logical.Auth, path string) bool {
		select {
		// Abort and return empty collection if it's taking too much time, nonblocking check.
		case <-ctx.Done():
			return false
		default:
			_, nsID := namespace.SplitIDFromString(leaseID)
			if nsID == "" {
				nsID = namespace.RootNamespaceID
			}
			methodMap, ok := byNsAndMethod[nsID]
			if !ok {
				methodMap = make(map[string]int)
				byNsAndMethod[nsID] = methodMap
			}
			method := pathToPrefix(nsID, path)
			methodMap[method] = methodMap[method] + 1
			return true
		}
	})
	if err != nil {
		return []metricsutil.GaugeLabelValues{}, suppressRestoreModeError(err)
	}

	// If collection was cancelled, return an empty array.
	select {
	case <-ctx.Done():
		return []metricsutil.GaugeLabelValues{}, nil
	default:
		break
	}

	// TODO: how can we estimate the needed size?
	flattenedResults := make([]metricsutil.GaugeLabelValues, 0)
	for _, ns := range allNamespaces {
		for method, count := range byNsAndMethod[ns.ID] {
			flattenedResults = append(flattenedResults,
				metricsutil.GaugeLabelValues{
					Labels: []metrics.Label{
						metricsutil.NamespaceLabel(ns),
						{"auth_method", method},
					},
					Value: float32(count),
				})
		}
	}
	return flattenedResults, nil
}

const (
	tokenTidyHelp = `
This endpoint performs cleanup tasks that can be run if certain error
conditions have occurred.
`
	tokenTidyDesc = `
This endpoint performs cleanup tasks that can be run to clean up token and
lease entries after certain error conditions. Usually running this is not
necessary, and is only required if upgrade notes or support personnel suggest
it.
`
	tokenBackendHelp = `The token credential backend is always enabled and builtin to Vault.
Client tokens are used to identify a client and to allow Vault to associate policies and ACLs
which are enforced on every request. This backend also allows for generating sub-tokens as well
as revocation of tokens. The tokens are renewable if associated with a lease.`
	tokenCreateHelp          = `The token create path is used to create new tokens.`
	tokenCreateOrphanHelp    = `The token create path is used to create new orphan tokens.`
	tokenCreateRoleHelp      = `This token create path is used to create new tokens adhering to the given role.`
	tokenListRolesHelp       = `This endpoint lists configured roles.`
	tokenLookupAccessorHelp  = `This endpoint will lookup a token associated with the given accessor and its properties. Response will not contain the token ID.`
	tokenRenewAccessorHelp   = `This endpoint will renew a token associated with the given accessor and its properties. Response will not contain the token ID.`
	tokenLookupHelp          = `This endpoint will lookup a token and its properties.`
	tokenPathRolesHelp       = `This endpoint allows creating, reading, and deleting roles.`
	tokenRevokeAccessorHelp  = `This endpoint will delete the token associated with the accessor and all of its child tokens.`
	tokenRevokeHelp          = `This endpoint will delete the given token and all of its child tokens.`
	tokenRevokeSelfHelp      = `This endpoint will delete the token used to call it and all of its child tokens.`
	tokenRevokeOrphanHelp    = `This endpoint will delete the token and orphan its child tokens.`
	tokenRenewHelp           = `This endpoint will renew the given token and prevent expiration.`
	tokenRenewSelfHelp       = `This endpoint will renew the token used to call it and prevent expiration.`
	tokenAllowedPoliciesHelp = `If set, tokens can be created with any subset of the policies in this
list, rather than the normal semantics of tokens being a subset of the
calling token's policies. The parameter is a comma-delimited string of
policy names.`
	tokenDisallowedPoliciesHelp = `If set, successful token creation via this role will require that
no policies in the given list are requested. The parameter is a comma-delimited string of policy names.`
	tokenAllowedPoliciesGlobHelp = `If set, tokens can be created with any subset of glob matched policies in this
list, rather than the normal semantics of tokens being a subset of the
calling token's policies. The parameter is a comma-delimited string of
policy name globs.`
	tokenDisallowedPoliciesGlobHelp = `If set, successful token creation via this role will require that
no requested policies glob match any of policies in this list.
The parameter is a comma-delimited string of policy name globs.`
	tokenOrphanHelp = `If true, tokens created via this role
will be orphan tokens (have no parent)`
	tokenPeriodHelp = `If set, tokens created via this role
will have no max lifetime; instead, their
renewal period will be fixed to this value.
This takes an integer number of seconds,
or a string duration (e.g. "24h").`
	tokenPathSuffixHelp = `If set, tokens created via this role
will contain the given suffix as a part of
their path. This can be used to assist use
of the 'revoke-prefix' endpoint later on.
The given suffix must match the regular
expression.`
	tokenExplicitMaxTTLHelp = `If set, tokens created via this role
carry an explicit maximum TTL. During renewal,
the current maximum TTL values of the role
and the mount are not checked for changes,
and any updates to these values will have
no effect on the token being renewed.`
	tokenRenewableHelp = `Tokens created via this role will be
renewable or not according to this value.
Defaults to "true".`
	tokenListAccessorsHelp = `List token accessors, which can then be
be used to iterate and discover their properties
or revoke them. Because this can be used to
cause a denial of service, this endpoint
requires 'sudo' capability in addition to
'list'.`
)<|MERGE_RESOLUTION|>--- conflicted
+++ resolved
@@ -481,10 +481,6 @@
 	return c.tokenStore.Lookup(ctx, token)
 }
 
-<<<<<<< HEAD
-func (c *Core) TokenStore() *TokenStore {
-	return c.tokenStore
-=======
 // CreateToken creates the given token in the core's token store.
 func (c *Core) CreateToken(ctx context.Context, entry *logical.TokenEntry) error {
 	if c.tokenStore == nil {
@@ -492,7 +488,6 @@
 	}
 
 	return c.tokenStore.create(ctx, entry)
->>>>>>> e0ff7fab
 }
 
 // TokenStore is used to manage client tokens. Tokens are used for
@@ -927,22 +922,6 @@
 		// encrypt, skip persistence
 		entry.ID = ""
 		pEntry := &pb.TokenEntry{
-<<<<<<< HEAD
-			Parent:                  entry.Parent,
-			Policies:                entry.Policies,
-			Path:                    entry.Path,
-			Meta:                    entry.Meta,
-			DisplayName:             entry.DisplayName,
-			CreationTime:            entry.CreationTime,
-			TTL:                     int64(entry.TTL),
-			Role:                    entry.Role,
-			EntityID:                entry.EntityID,
-			NamespaceID:             entry.NamespaceID,
-			Type:                    uint32(entry.Type),
-			InternalMeta:            entry.InternalMeta,
-			InlinePolicy:            entry.InlinePolicy,
-			SkipIdentityInheritance: entry.SkipIdentityInheritance,
-=======
 			Parent:             entry.Parent,
 			Policies:           entry.Policies,
 			Path:               entry.Path,
@@ -957,7 +936,6 @@
 			InternalMeta:       entry.InternalMeta,
 			InlinePolicy:       entry.InlinePolicy,
 			NoIdentityPolicies: entry.NoIdentityPolicies,
->>>>>>> e0ff7fab
 		}
 
 		boundCIDRs := make([]string, len(entry.BoundCIDRs))
@@ -3083,11 +3061,7 @@
 	}
 
 	if out.EntityID != "" {
-<<<<<<< HEAD
-		_, identityPolicies, err := ts.core.fetchEntityAndDerivedPolicies(ctx, tokenNS, out.EntityID, out.SkipIdentityInheritance)
-=======
 		_, identityPolicies, err := ts.core.fetchEntityAndDerivedPolicies(ctx, tokenNS, out.EntityID, out.NoIdentityPolicies)
->>>>>>> e0ff7fab
 		if err != nil {
 			return nil, err
 		}
