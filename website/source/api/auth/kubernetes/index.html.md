---
layout: "api"
page_title: "Kubernetes - Auth Methods - HTTP API"
sidebar_current: "docs-http-auth-kubernetes"
description: |-
  This is the API documentation for the Vault Kubernetes auth method plugin.
---

# Kubernetes Auth Method (API)

This is the API documentation for the Vault Kubernetes auth method plugin. To
learn more about the usage and operation, see the
[Vault Kubernetes auth method](/docs/auth/kubernetes.html).

This documentation assumes the Kubernetes method is mounted at the
`/auth/kubernetes` path in Vault. Since it is possible to enable auth methods at
any location, please update your API calls accordingly.

## Configure Method

The Kubernetes auth method validates service account JWTs and verifies their
existence with the Kubernetes TokenReview API. This endpoint configures the
public key used to validate the JWT signature and the necessary information to
access the Kubernetes API.

| Method   | Path                         | Produces               |
| :------- | :--------------------------- | :--------------------- |
| `POST`   | `/auth/kubernetes/config`    | `204 (empty body)`     |

### Parameters
 - `kubernetes_host` `(string: <required>)` - Host must be a host string, a host:port pair, or a URL to the base of the Kubernetes API server.
 - `kubernetes_ca_cert` `(string: "")` - PEM encoded CA cert for use by the TLS client used to talk with the Kubernetes API.
 - `token_reviewer_jwt` `(string: "")` - A service account JWT used to access the TokenReview
    API to validate other JWTs during login. If not set
    the JWT used for login will be used to access the API.
 - `pem_keys` `(array: [])` - Optional list of PEM-formated public keys or certificates
    used to verify the signatures of Kubernetes service account
    JWTs. If a certificate is given, its public key will be
    extracted. Not every installation of Kubernetes exposes these
    keys.

### Sample Payload

```json
{
  "kubernetes_host": "https://192.168.99.100:8443",
  "kubernetes_ca_cert": "-----BEGIN CERTIFICATE-----.....-----END CERTIFICATE-----",
  "pem_keys": "-----BEGIN CERTIFICATE-----\n.....\n-----END CERTIFICATE-----"
}
```

### Sample Request

```text
$ curl \
    --header "X-Vault-Token: ..." \
    --request POST \
    --data @payload.json \
    https://vault.rocks/v1/auth/kubernetes/config
```

## Read Config

Returns the previously configured config, including credentials.

| Method   | Path                         | Produces               |
| :------- | :--------------------------- | :--------------------- |
| `GET`    | `/auth/kubernetes/config`    | `200 application/json` |

### Sample Request

```
$ curl \
    --header "X-Vault-Token: ..." \
    https://vault.rocks/v1/auth/kubernetes/config
```

### Sample Response

```json
{
  "data":{
<<<<<<< HEAD
    "pem_keys": "-----BEGIN CERTIFICATE-----.....-----END CERTIFICATE-----",
    "kubernetes_host": "https://192.168.99.100:8443",
    "kubernetes_ca_cert": "-----BEGIN CERTIFICATE-----.....-----END CERTIFICATE-----"
  }
=======
      "kubernetes_host": "https://192.168.99.100:8443",
      "kubernetes_ca_cert": "-----BEGIN CERTIFICATE-----.....-----END CERTIFICATE-----",
      "pem_keys": "-----BEGIN CERTIFICATE-----
      .....
      -----END CERTIFICATE-----"
  },
  ...
>>>>>>> eb7fd85e
}
```

## Create Role

Registers a role in the auth method. Role types have specific entities
that can perform login operations against this endpoint. Constraints specific
to the role type must be set on the role. These are applied to the authenticated
entities attempting to login.

| Method   | Path                         | Produces               |
| :------- | :--------------------------- | :--------------------- |
| `POST`   | `/auth/kubernetes/role/:name`| `204 (empty body)`     |

### Parameters
- `name` `(string: <required>)` - Name of the role.
- `bound_service_account_names` `(array: <required>)` - List of service account
  names able to access this role. If set to "\*" all names are allowed, both this
  and bound_service_account_namespaces can not be "\*".
- `bound_service_account_namespaces` `(array: <required>)` - List of namespaces
  allowed to access this role. If set to "\*" all namespaces are allowed, both
  this and bound_service_account_names can not be set to "\*".
- `ttl` `(string: "")` - The TTL period of tokens issued using this role in
  seconds.
- `max_ttl` `(string: "")` - The maximum allowed lifetime of tokens
  issued in seconds using this role.
- `period` `(string: "")` - If set, indicates that the token generated using
  this role should never expire. The token should be renewed within the duration
  specified by this value. At each renewal, the token's TTL will be set to the
  value of this parameter.
- `policies` `(array: [])` - Policies to be set on tokens issued using this
  role.

### Sample Payload

```json
{
  "bound_service_account_names": "vault-auth",
  "bound_service_account_namespaces": "default",
  "policies": [
    "dev",
    "prod"
  ],
  "max_ttl": 1800000,
}
```

### Sample Request

```text
$ curl \
    --header "X-Vault-Token: ..." \
    --request POST \
    --data @payload.json \
    https://vault.rocks/v1/auth/kubernetes/role/dev-role
```
## Read Role

Returns the previously registered role configuration.

| Method   | Path                         | Produces               |
| :------- | :--------------------------- | :--------------------- |
| `GET`   | `/auth/kubernetes/role/:name` | `200 application/json` |

### Parameters

- `name` `(string: <required>)` - Name of the role.

### Sample Request

```text
$ curl \
    --header "X-Vault-Token: ..." \
    https://vault.rocks/v1/auth/kubernetes/role/dev-role
```

### Sample Response

```json
{
  "data":{
    "bound_service_account_names": "vault-auth",
    "bound_service_account_namespaces": "default",
    "max_ttl": 1800000,
    "ttl":0,
    "period": 0,
    "policies":[
      "dev",
      "prod"
    ],
  },
}
```

## List Roles

Lists all the roles that are registered with the auth method.

| Method   | Path                         | Produces               |
| :------- | :--------------------------- | :--------------------- |
| `LIST`   | `/auth/kubernetes/role`            | `200 application/json` |
| `GET`   | `/auth/kubernetes/role?list=true`   | `200 application/json` |

### Sample Request

```text
$ curl \
    --header "X-Vault-Token: ..." \
    --request LIST \
    https://vault.rocks/v1/auth/kubernetes/role
```

### Sample Response

```json  
{
  "data": {
    "keys": [
      "dev-role",
      "prod-role"
    ]
  }
}
```

## Delete Role

Deletes the previously registered role.

| Method   | Path                         | Produces               |
| :------- | :--------------------------- | :--------------------- |
| `DELETE` | `/auth/kubernetes/role/:role`| `204 (empty body)`     |

### Parameters

- `role` `(string: <required>)` - Name of the role.

### Sample Request

```text
$ curl \
    --header "X-Vault-Token: ..." \
    --request DELETE \
    https://vault.rocks/v1/auth/kubernetes/role/dev-role
```

## Login

Fetch a token. This endpoint takes a signed JSON Web Token (JWT) and
a role name for some entity. It verifies the JWT signature to authenticate that
entity and then authorizes the entity for the given role.

| Method   | Path                         | Produces               |
| :------- | :--------------------------- | :--------------------- |
| `POST`   | `/auth/kubernetes/login`            | `200 application/json` |

### Sample Payload

- `role` `(string: <required>)` - Name of the role against which the login is being
  attempted.
- `jwt` `(string: <required>)` - Signed [JSON Web
  Token](https://tools.ietf.org/html/rfc7519) (JWT) for authenticating a service
  account.

### Sample Payload

```json
{
  "role": "dev-role",
  "jwt": "eyJhbGciOiJIUzI1NiIsInR5cCI6IkpXVCJ9..."
}
```

### Sample Request

```text
$ curl \
    --request POST \
    --data @payload.json \
    https://vault.rocks/v1/auth/kubernetes/login
```

### Sample Response

```json
{
  "auth": {
    "client_token": "62b858f9-529c-6b26-e0b8-0457b6aacdb4",
    "accessor": "afa306d0-be3d-c8d2-b0d7-2676e1c0d9b4",
    "policies": [
      "default"
    ],
    "metadata": {
      "role": "test",
      "service_account_name": "vault-auth",
      "service_account_namespace": "default",
      "service_account_secret_name": "vault-auth-token-pd21c",
      "service_account_uid": "aa9aa8ff-98d0-11e7-9bb7-0800276d99bf"
    },
    "lease_duration": 2764800,
    "renewable": true
  }
}
```<|MERGE_RESOLUTION|>--- conflicted
+++ resolved
@@ -80,20 +80,10 @@
 ```json
 {
   "data":{
-<<<<<<< HEAD
-    "pem_keys": "-----BEGIN CERTIFICATE-----.....-----END CERTIFICATE-----",
     "kubernetes_host": "https://192.168.99.100:8443",
-    "kubernetes_ca_cert": "-----BEGIN CERTIFICATE-----.....-----END CERTIFICATE-----"
-  }
-=======
-      "kubernetes_host": "https://192.168.99.100:8443",
-      "kubernetes_ca_cert": "-----BEGIN CERTIFICATE-----.....-----END CERTIFICATE-----",
-      "pem_keys": "-----BEGIN CERTIFICATE-----
-      .....
-      -----END CERTIFICATE-----"
-  },
-  ...
->>>>>>> eb7fd85e
+    "kubernetes_ca_cert": "-----BEGIN CERTIFICATE-----.....-----END CERTIFICATE-----",
+    "pem_keys": ["-----BEGIN CERTIFICATE-----.....", .....]
+  }
 }
 ```
 
@@ -183,8 +173,8 @@
     "policies":[
       "dev",
       "prod"
-    ],
-  },
+    ]
+  }
 }
 ```
 
